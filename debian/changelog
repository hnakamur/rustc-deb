<<<<<<< HEAD
rustc (1.21.0+dfsg1-2) UNRELEASED; urgency=medium

  * Upload to unstable.
  * Fix bootstrapping using 1.21.0, which is more strict about redundant &mut
    previously used in u-output-failed-commands.patch.

 -- Ximin Luo <infinity0@debian.org>  Sat, 21 Oct 2017 13:54:43 +0200

rustc (1.21.0+dfsg1-1) experimental; urgency=medium

  * New upstream release.
  * Update changelog entry for 1.20.0+dfsg1-1 to reflect that it was actually
    and accidentally uploaded to unstable. No harm, no foul.
  * We are no longer failing the build when tests failure, see NEWS or
    README.Debian for details.
  * Fix the "install" target for cross-compilations; cross-compiling with
    sbuild --host=$foreign-arch should work again.
  * Update to latest Standards-Version; changes:
    - Priority changed to optional from extra.

 -- Ximin Luo <infinity0@debian.org>  Tue, 17 Oct 2017 00:42:54 +0200
=======
rustc (1.20.0+dfsg1-2) unstable; urgency=medium

  * Update changelog entry for 1.20.0+dfsg1-1 to reflect that it was actually
    and accidentally uploaded to unstable. No harm, no foul.
  * We are no longer failing the build when tests fail, see NEWS or
    README.Debian for details.
  * Bump LLVM requirement to fix some failing tests.

 -- Ximin Luo <infinity0@debian.org>  Sat, 21 Oct 2017 14:20:17 +0200
>>>>>>> 6d612d33

rustc (1.20.0+dfsg1-1) unstable; urgency=medium

  * New upstream release.

 -- Ximin Luo <infinity0@debian.org>  Sun, 15 Oct 2017 23:30:35 +0200

rustc (1.19.0+dfsg3-4) unstable; urgency=medium

  * Bump LLVM requirement to pull in a fix for a FTBFS on ppc64el.

 -- Ximin Luo <infinity0@debian.org>  Sun, 15 Oct 2017 21:31:03 +0200

rustc (1.19.0+dfsg3-3) unstable; urgency=medium

  * Fix a trailing whitespace for tidy.

 -- Ximin Luo <infinity0@debian.org>  Tue, 19 Sep 2017 16:09:41 +0200

rustc (1.19.0+dfsg3-2) unstable; urgency=medium

  * Upload to unstable.
  * Add a patch to print extra information when tests fail.

 -- Ximin Luo <infinity0@debian.org>  Tue, 19 Sep 2017 12:32:03 +0200

rustc (1.19.0+dfsg3-1) experimental; urgency=medium

  * New upstream release.
  * Upgrade to LLVM 4.0. (Closes: #873421)
  * rust-src: install Debian patches as well

 -- Ximin Luo <infinity0@debian.org>  Fri, 15 Sep 2017 04:02:09 +0200

rustc (1.18.0+dfsg1-4) unstable; urgency=medium

  * Support gperf 3.1. (Closes: #869610)

 -- Ximin Luo <infinity0@debian.org>  Tue, 25 Jul 2017 23:19:47 +0200

rustc (1.18.0+dfsg1-3) unstable; urgency=medium

  * Upload to unstable.
  * Disable failing run-make test on armhf.

 -- Ximin Luo <infinity0@debian.org>  Sat, 22 Jul 2017 20:30:25 +0200

rustc (1.18.0+dfsg1-2) experimental; urgency=medium

  * Update to latest Standards-Version; no changes required.
  * Change rustc to Multi-Arch: allowed and update Build-Depends with :native
    annotations. Multi-Arch: foreign is typically for arch-indep packages that
    might need to satisfy dependency chains of different architectures. Also
    update instructions on cross-compiling to match this newer situation.
  * Build debugging symbols for non-libstd parts of rustc.

 -- Ximin Luo <infinity0@debian.org>  Mon, 17 Jul 2017 23:04:03 +0200

rustc (1.18.0+dfsg1-1) experimental; urgency=medium

  * New upstream release.

 -- Ximin Luo <infinity0@debian.org>  Tue, 27 Jun 2017 12:51:22 +0200

rustc (1.17.0+dfsg2-8) unstable; urgency=medium

  * Workaround for linux #865549, fix FTBFS on ppc64el.

 -- Ximin Luo <infinity0@debian.org>  Mon, 17 Jul 2017 13:41:59 +0200

rustc (1.17.0+dfsg2-7) unstable; urgency=medium

  * Show exception traceback in bootstrap.py to examine ppc64el build failure.

 -- Ximin Luo <infinity0@debian.org>  Wed, 21 Jun 2017 10:46:27 +0200

rustc (1.17.0+dfsg2-6) unstable; urgency=medium

  * Upload to unstable.

 -- Ximin Luo <infinity0@debian.org>  Wed, 21 Jun 2017 00:24:22 +0200

rustc (1.17.0+dfsg2-5) experimental; urgency=medium

  * More work-arounds for armhf test failures.

 -- Ximin Luo <infinity0@debian.org>  Fri, 16 Jun 2017 13:27:45 +0200

rustc (1.17.0+dfsg2-4) experimental; urgency=medium

  * Fix arch-indep and arch-dep tests.
  * Bump the LLVM requirement to fix FTBFS on armhf.

 -- Ximin Luo <infinity0@debian.org>  Wed, 14 Jun 2017 21:37:16 +0200

rustc (1.17.0+dfsg2-3) experimental; urgency=medium

  * Try to force the real gdb package. Some resolvers like aspcud will select
    gdb-minimal under some circumstances, but this causes the debuginfo-gdb
    tests to break.

 -- Ximin Luo <infinity0@debian.org>  Wed, 14 Jun 2017 00:48:37 +0200

rustc (1.17.0+dfsg2-2) experimental; urgency=medium

  * Support and document cross-compiling of rustc itself.
  * Document cross-compiling other rust packages such as cargo.
  * Work around upstream #39015 by disabling those tests rather than by
    disabling optimisation, which causes FTBFS on 1.17.0 ppc64el. See
    upstream #42476 and #42532 for details.

 -- Ximin Luo <infinity0@debian.org>  Tue, 13 Jun 2017 21:13:31 +0200

rustc (1.17.0+dfsg2-1) experimental; urgency=medium

  [ Sylvestre Ledru ]
  * New upstream release

  [ Ximin Luo ]
  * Adapt packaging for rustbuild, the new upstream cargo-based build system.

  [ Matthijs van Otterdijk ]
  * Add a binary package, rust-src. (Closes: #846177)
  * Link to local Debian web resources in the docs, instead of remote ones.

 -- Ximin Luo <infinity0@debian.org>  Tue, 16 May 2017 18:00:53 +0200

rustc (1.16.0+dfsg1-1) unstable; urgency=medium

  * Upload to unstable so we have something to build 1.17 with.
  * Update u-ignoretest-powerpc.patch for 1.16.

 -- Ximin Luo <infinity0@debian.org>  Wed, 19 Apr 2017 22:47:18 +0200

rustc (1.16.0+dfsg1-1~exp2) experimental; urgency=medium

  * Don't ignore test failures on Debian unstable.
  * Re-fix ignoring armhf test, accidentally reverted in previous version.
  * Try to fix buildd failure by swapping B-D alternatives.

 -- Ximin Luo <infinity0@debian.org>  Sun, 16 Apr 2017 15:05:47 +0200

rustc (1.16.0+dfsg1-1~exp1) experimental; urgency=medium

  * New upstream release
  * u-ignoretest-jemalloc.patch removed (applied upstream)

  [ Matthias Klose ]
  * Bootstrap using the rustc version in the archive, on all architectures.
  * Work around a GCC 4.8 ICE on AArch64.
  * Use alternative build dependencies on cmake3 and binutils-2.26 for
    builds on 14.04 LTS (trusty).
  * debian/make_orig*dl_tarball.sh: Include all Ubuntu architectures.
  * debian/rules: Ignore test results for now.

 -- Sylvestre Ledru <sylvestre@debian.org>  Thu, 13 Apr 2017 15:24:03 +0200

rustc (1.15.1+dfsg1-1) unstable; urgency=medium

  * Upload to unstable so we have something to build 1.16 with.
  * Try to fix ignoring atomic-lock-free tests on armhf.

 -- Ximin Luo <infinity0@debian.org>  Wed, 22 Mar 2017 00:13:27 +0100

rustc (1.15.1+dfsg1-1~exp3) experimental; urgency=medium

  * Ignore atomic-lock-free tests on armhf.
  * Update ignoretest-armhf_03.patch for newer 1.15.1 behaviour.
  * Tidy up some other patches to do with ignoring tests.

 -- Ximin Luo <infinity0@debian.org>  Sun, 12 Mar 2017 04:15:33 +0100

rustc (1.15.1+dfsg1-1~exp2) experimental; urgency=medium

  * Update armhf ignoretest patch.
  * Bootstrap armhf. (Closes: #809316, #834003)
  * Bootstrap ppc4el. (Closes: #839643)
  * Fix rust-lldb symlink. (Closes: #850639)

 -- Ximin Luo <infinity0@debian.org>  Thu, 02 Mar 2017 23:01:26 +0100

rustc (1.15.1+dfsg1-1~exp1) experimental; urgency=medium

  * New upstream release (won't probably be in stretch).
    see the 1.4 git branch for the follow up for stable
  * Call to the test renamed from check-notidy => check
  * d/p/u-destdir-support.diff: Apply upstream patch to support
    destdir in the make install (for rustbuild, in later versions)
  * Overrides the 'binary-or-shlib-defines-rpath' lintian warnings.
    We need them for now
  * Refresh of the patches

  [ Sven Joachim ]
  * Drop Pre-Depends on multiarch-support. (Closes: #856109)

  [ Erwan Prioul ]
  * Fix test and build failures for ppc64el. (Closes: #839643)

  [ Ximin Luo ]
  * Disable rustbuild for the time being (as it was in 1.14) and instead
    bootstrap two new arches, armhf and ppc64el.
  * Switch back to debhelper 9 to make backporting easier.
  * Switch Build-Depends on binutils-multiarch back to binutils, the former is
    no longer needed by the upstream tests.

  [ Matthias Klose ]
  * Compatibility fixes and improvements to help work better on Ubuntu.

 -- Sylvestre Ledru <sylvestre@debian.org>  Sun, 26 Feb 2017 21:12:27 +0100

rustc (1.14.0+dfsg1-3) unstable; urgency=medium

  * Fix mips64 Makefile patches.
  * Don't run arch-dep tests in a arch-indep build.

 -- Ximin Luo <infinity0@debian.org>  Wed, 04 Jan 2017 21:34:56 +0100

rustc (1.14.0+dfsg1-2) unstable; urgency=medium

  * Update README.Debian, the old one was way out of date.
  * Detect mips CPUs in ./configure and fill in mips Makefile rules.
  * Work around jemalloc-related problems in the upstream bootstrapping
    binaries for arm64, ppc64el, s390x.
  * Disable jemalloc on s390x - upstream already disable it for some other
    arches.
  * Disable jemalloc tests for arches where jemalloc is disabled.
  * We still expect the following failures:
    * arm64 should be fixed (i.e. no failures) compared to the previous upload.
    * armhf will FTBFS due to 'Illegal instruction' and this can only be fixed
      with the next stable rustc release.
    * mips mipsel mips64el ppc64 ppc64el s390x will FTBFS due to yet other
      test failures beyond the ones I fixed above; this upload is only to save
      me manual work in producing nice reports that exhibit these failures.

 -- Ximin Luo <infinity0@debian.org>  Thu, 29 Dec 2016 23:00:47 +0100

rustc (1.14.0+dfsg1-1) unstable; urgency=medium

  [ Sylvestre Ledru ]
  * New upstream release
  * Update debian/watch

  [ Ximin Luo ]
  * Try to bootstrap armhf ppc64 ppc64el s390x mips mipsel mips64el.
    (Closes: #809316, #834003, #839643)
  * Make rust-gdb and rust-lldb arch:all packages.
  * Switch to debhelper 10.

 -- Ximin Luo <infinity0@debian.org>  Sat, 24 Dec 2016 18:03:03 +0100

rustc (1.13.0+dfsg1-2) unstable; urgency=high

  * Skip macro-stepping test on arm64, until
    https://github.com/rust-lang/rust/issues/37225 is resolved.

 -- Luca Bruno <lucab@debian.org>  Sat, 26 Nov 2016 23:40:14 +0000

rustc (1.13.0+dfsg1-1) unstable; urgency=medium

  [ Sylvestre Ledru ]
  * New upstream release.

  [ Ximin Luo ]
  * Use Debian system jquery instead of upstream's embedded copy.

 -- Sylvestre Ledru <sylvestre@debian.org>  Fri, 11 Nov 2016 13:35:23 +0100

rustc (1.12.1+dfsg1-1) unstable; urgency=medium

  [ Sylvestre Ledru ]
  * New (minor) upstream release
  * Missing dependency from rust-lldb to python-lldb-3.8 (Closes: #841833)
  * Switch to llvm 3.9. (Closes: #841834)

  [ Ximin Luo ]
  * Dynamically apply rust-boot-1.12.1-from-1.12.0.diff.
    This allows us to bootstrap from either 1.11.0 or 1.12.0.
  * Bump LLVM Build-Depends version to get the backported patches for LLVM
    #30402 and #29163.
  * Install debugger_pretty_printers_common to rust-gdb and rust-lldb.
    (Closes: #841835)

 -- Ximin Luo <infinity0@debian.org>  Mon, 07 Nov 2016 14:15:14 +0100

rustc (1.12.0+dfsg1-2) unstable; urgency=medium

  * Ignore test run-make/no-duplicate-libs. Fails on i386
  * Ignore test run-pass-valgrind/down-with-thread-dtors.rs . Fails on arm64
  * I am not switching to llvm 3.9 now because a test freezes. The plan is
    to silent the warning breaking the build and upload 1.12.1 after

 -- Sylvestre Ledru <sylvestre@debian.org>  Wed, 05 Oct 2016 10:48:01 +0200

rustc (1.12.0+dfsg1-1) unstable; urgency=medium

  * new upstream release
    - Rebase of the patches and removal of deprecated patches

 -- Sylvestre Ledru <sylvestre@debian.org>  Thu, 29 Sep 2016 20:45:04 +0200

rustc (1.11.0+dfsg1-3) unstable; urgency=medium

  * Fix separate build-arch and build-indep builds.

 -- Ximin Luo <infinity0@debian.org>  Tue, 13 Sep 2016 12:30:41 +0200

rustc (1.11.0+dfsg1-2) unstable; urgency=medium

  * Fix rebuilding against the current version, by backporting a patch I wrote
    that was already applied upstream. Should fix the FTBFS that was observed
    by tests.reproducible-builds.org.
  * Ignore a failing stdcall test on arm64; should fix the FTBFS there.
  * Backport a doctest fix I wrote, already applied upstream.

 -- Ximin Luo <infinity0@debian.org>  Mon, 12 Sep 2016 17:40:12 +0200

rustc (1.11.0+dfsg1-1) unstable; urgency=medium

  * New upstream release
  * Add versioned binutils dependency. (Closes: #819475, #823540)

 -- Ximin Luo <infinity0@debian.org>  Wed, 07 Sep 2016 10:31:57 +0200

rustc (1.10.0+dfsg1-3) unstable; urgency=medium

  * Rebuild with LLVM 3.8, same as what upstream are using
  * Dynamically link against LLVM. (Closes: #832565)

 -- Ximin Luo <infinity0@debian.org>  Sat, 30 Jul 2016 22:36:41 +0200

rustc (1.10.0+dfsg1-2) unstable; urgency=medium

  * Tentatively support ARM architectures
  * Include upstream arm64,armel,armhf stage0 compilers (i.e. 1.9.0 stable)
    in a orig-dl tarball, like how we previously did for amd64,i386.

 -- Ximin Luo <infinity0@debian.org>  Fri, 22 Jul 2016 15:54:51 +0200

rustc (1.10.0+dfsg1-1) unstable; urgency=medium

  * New upstream release
  * Add myself to uploaders
  * Update our build process to bootstrap from the previous Debian rustc stable
    version by default. See README.Debian for other options.
  * Update to latest Standards-Version; no changes required.

 -- Ximin Luo <infinity0@debian.org>  Sun, 17 Jul 2016 03:40:49 +0200

rustc (1.9.0+dfsg1-1) unstable; urgency=medium

  * New upstream release (Closes: #825752)

 -- Sylvestre Ledru <sylvestre@debian.org>  Sun, 29 May 2016 17:57:38 +0200

rustc (1.8.0+dfsg1-1) unstable; urgency=medium

  * New upstream release

  [ Ximin Luo ]
  * Fix using XZ for the orig tarball: needs explicit --repack in debian/watch
  * Drop wno-error patch; applied upstream.

 -- Sylvestre Ledru <sylvestre@debian.org>  Fri, 15 Apr 2016 12:01:45 +0200

rustc (1.7.0+dfsg1-1) unstable; urgency=medium

  * New upstream release

 -- Sylvestre Ledru <sylvestre@debian.org>  Thu, 03 Mar 2016 22:41:24 +0100

rustc (1.6.0+dfsg1-3) unstable; urgency=medium

  * Apply upstream fix to silent a valgrind issue in the test suite
    (Closes: ##812825)
  * Add gcc & libc-dev as dependency of rustc to make sure it works
    out of the box

  [ Ximin Luo ]
  * Work around rust bug https://github.com/rust-lang/rust/issues/31529
  * Enable optional tests, and add verbosity/backtraces to tests
  * Use XZ instead of GZ compression (will apply to the next new upload)

 -- Sylvestre Ledru <sylvestre@debian.org>  Tue, 02 Feb 2016 15:08:11 +0100

rustc (1.6.0+dfsg1-2) unstable; urgency=medium

  * mk/rt.mk: Modify upstream code to append -Wno-error rather than trying
    to remove the string "-Werror".  (Closes: #812448)
  * Disable new gcc-6 "-Wmisleading-indentation" warning, which triggers
    (incorrectly) on src/rt/miniz.c.  (Closes: #811573)
  * Guard arch-dependent dh_install commands appropriately, fixing
    arch-indep-only builds.  (Closes: #809124)

 -- Angus Lees <gus@debian.org>  Tue, 26 Jan 2016 05:40:14 +1100

rustc (1.6.0+dfsg1-1) unstable; urgency=medium

  * new upstream release

  [ Ximin Luo ]
  * Use secure links for Vcs-* fields.

 -- Sylvestre Ledru <sylvestre@debian.org>  Fri, 22 Jan 2016 10:56:08 +0100

rustc (1.5.0+dfsg1-1) unstable; urgency=medium

  * New upstream release
    - We believe that we should let rust transit to testing
      (Closes: #786836)
  * Move away from hash to the same rust naming schema

 -- Sylvestre Ledru <sylvestre@debian.org>  Thu, 10 Dec 2015 17:23:32 +0100

rustc (1.4.0+dfsg1-1) unstable; urgency=medium

  * New upstream release
    198068b3 => 1bf6e69c
  * Update the download url in debian/watch

 -- Sylvestre Ledru <sylvestre@debian.org>  Fri, 30 Oct 2015 09:36:02 +0100

rustc (1.3.0+dfsg1-1) unstable; urgency=medium

  * New upstream release
    62abc69f => 198068b3
  * jquery updated from 2.1.0 to 2.1.4

  [ Ximin Luo ]
  * Use LLVM 3.7 as upstream does, now that it's released. (Closes: #797626)
  * Fix debian/copyright syntax mistakes.
  * Don't Replace/Break previous versions of libstd-rust-*
  * Check that the libstd-rust-* name in d/control matches upstream.
  * Several other minor build tweaks.

 -- Sylvestre Ledru <sylvestre@debian.org>  Sat, 19 Sep 2015 14:39:35 +0200

rustc (1.2.0+dfsg1-1) unstable; urgency=medium

  * New upstream release
    libstd-rust-7d23ff90 => libstd-rust-62abc69f
  * Add llvm-3.6-tools to the build dep as it is
    now needed for tests
  * Fix the Vcs-Browser value

 -- Sylvestre Ledru <sylvestre@debian.org>  Sat, 08 Aug 2015 23:13:44 +0200

rustc (1.1.0+dfsg1-3) unstable; urgency=medium

  * rust-{gdb,lldb} now Replaces pre-split rustc package.
    Closes: #793433.
  * Several minor lintian cleanups.

 -- Angus Lees <gus@debian.org>  Fri, 24 Jul 2015 17:47:48 +1000

rustc (1.1.0+dfsg1-2) unstable; urgency=medium

  [ Angus Lees ]
  * Replace remote Rust logo with local file in HTML docs.
  * Symlink rust-{gdb,lldb}.1 to {gdb,lldb}.1 manpages.
    Note that gdb.1 requires the gdb-doc package, and that lldb.1 doesn't
    exist yet (see #792908).
  * Restore "Architecture: amd64 i386" filter, mistakenly removed in
    previous version.  Unfortunately the toolchain bootstrap isn't ready
    to support all Debian archs yet.  Closes: #793147.

 -- Angus Lees <gus@debian.org>  Wed, 22 Jul 2015 09:51:08 +1000

rustc (1.1.0+dfsg1-1) unstable; urgency=low

  [ Angus Lees ]
  * Set SONAME when building dylibs
  * Split out libstd-rust, libstd-rust-dev, rust-gdb, rust-lldb from rustc
    - libs are now installed into multiarch-friendly locations
    - rpath is no longer required to use dylibs (but talk to Debian Rust
      maintainers before building a package that depends on the dylibs)
  * Install /usr/share/rustc/architecture.mk, which declares Rust arch
    triples for Debian archs and is intended to help future Rust packaging
    efforts.  Warning: it may not be complete/accurate yet.
  * New upstream release (1.1)

 -- Angus Lees <gus@debian.org>  Thu, 16 Jul 2015 14:23:47 +1000

rustc (1.0.0+dfsg1-1) unstable; urgency=medium

  [ Angus Lees ]
  * New upstream release (1.0!)

  [ Sylvestre Ledru ]
  * Fix the watch file
  * Update of the repack to remove llvm sources

 -- Sylvestre Ledru <sylvestre@debian.org>  Sat, 16 May 2015 08:24:32 +1000

rustc (1.0.0~beta.4-1~exp1) experimental; urgency=low

  [ Angus Lees ]
  * New upstream release (beta 3)
    - Drop manpage patch - now included upstream
  * Replace duplicated compile-time dylibs with symlinks to run-time libs
    (reduces installed size by ~68MB)

  [ Sylvestre Ledru ]
  * New upstream release (beta 4)
  * Replace two more occurrences of jquery by the package
  * Repack upstream to remove an LLVM file with a non-DFSG license

 -- Sylvestre Ledru <sylvestre@debian.org>  Wed, 06 May 2015 11:14:30 +0200

rustc (1.0.0~alpha.2-1~exp1) experimental; urgency=low

  [ Angus Lees ]
  * Patch upstream manpages to address minor troff issues
  * Make 'debian/rules clean' also clean LLVM source
  * Rename primary 'rust' binary package to 'rustc'
  * Fix potential FTBFS: rust-doc requires texlive-fonts-recommended (for
    pzdr.tfm)
  * Build against system LLVM

  [ Sylvestre Ledru ]
  * New testing release
  * Renaming of the source package
  * Set a minimal version for dpkg-dev and debhelper (for profiles)
  * For now, disable build profiles as they are not supported in Debian
  * Introduce some changes by Angus Lees
    - Introduction of build stages
    - Disable the parallel execution of tests
    - Improving of the parallel syntax
    - Use override_dh_auto_build-arch
    - Use override_dh_auto_build-indep
    - Better declarations of the doc
    - Update of the description
    - Watch file updated (with key check)

  [ Luca Bruno ]
  * rules: respect 'nocheck' DEB_BUILD_OPTIONS

 -- Sylvestre Ledru <sylvestre@debian.org>  Sat, 07 Mar 2015 09:25:47 +0100

rust (1.0.0~alpha-0~exp1) experimental; urgency=low

  * Initial package (Closes: #689207)
    Work done by Luca Bruno, Jordan Justen and Sylvestre Ledru

 -- Sylvestre Ledru <sylvestre@debian.org>  Fri, 23 Jan 2015 15:47:37 +0100<|MERGE_RESOLUTION|>--- conflicted
+++ resolved
@@ -1,4 +1,3 @@
-<<<<<<< HEAD
 rustc (1.21.0+dfsg1-2) UNRELEASED; urgency=medium
 
   * Upload to unstable.
@@ -20,7 +19,7 @@
     - Priority changed to optional from extra.
 
  -- Ximin Luo <infinity0@debian.org>  Tue, 17 Oct 2017 00:42:54 +0200
-=======
+
 rustc (1.20.0+dfsg1-2) unstable; urgency=medium
 
   * Update changelog entry for 1.20.0+dfsg1-1 to reflect that it was actually
@@ -30,7 +29,6 @@
   * Bump LLVM requirement to fix some failing tests.
 
  -- Ximin Luo <infinity0@debian.org>  Sat, 21 Oct 2017 14:20:17 +0200
->>>>>>> 6d612d33
 
 rustc (1.20.0+dfsg1-1) unstable; urgency=medium
 
