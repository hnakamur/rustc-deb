rustc (1.15.1+dfsg1-1~exp1) experimental; urgency=medium

  [ Sylvestre Ledru ]
  * New upstream release (won't probably be in stretch).
    see the 1.4 git branch for the follow up for stable 
  * Call to the test renamed from check-notidy => check
<<<<<<< HEAD
  * d/p/u-destdir-support.diff: Apply upstream patch to support
    destdir in the make install
  * d/p/disable-check-tool-tidy.diff:
    Disable the call to check-tidy
  * Refresh of the patches
 -- Sylvestre Ledru <sylvestre@debian.org>  Fri, 03 Feb 2017 15:34:42 +0100
=======
  * Refresh of the patches

  [ Sven Joachim ]
  * Drop Pre-Depends on multiarch-support. (Closes: #856109)

  [ Erwan Prioul ]
  * Fix test and build failures for ppc64el. (Closes: #839643)

 -- Ximin Luo <infinity0@debian.org>  Sun, 26 Feb 2017 18:30:59 +0100
>>>>>>> 64a6f430

rustc (1.14.0+dfsg1-3) unstable; urgency=medium

  * Fix mips64 Makefile patches.
  * Don't run arch-dep tests in a arch-indep build.

 -- Ximin Luo <infinity0@debian.org>  Wed, 04 Jan 2017 21:34:56 +0100

rustc (1.14.0+dfsg1-2) unstable; urgency=medium

  * Update README.Debian, the old one was way out of date.
  * Detect mips CPUs in ./configure and fill in mips Makefile rules.
  * Work around jemalloc-related problems in the upstream bootstrapping
    binaries for arm64, ppc64el, s390x.
  * Disable jemalloc on s390x - upstream already disable it for some other
    arches.
  * Disable jemalloc tests for arches where jemalloc is disabled.
  * We still expect the following failures:
    * arm64 should be fixed (i.e. no failures) compared to the previous upload.
    * armhf will FTBFS due to 'Illegal instruction' and this can only be fixed
      with the next stable rustc release.
    * mips mipsel mips64el ppc64 ppc64el s390x will FTBFS due to yet other
      test failures beyond the ones I fixed above; this upload is only to save
      me manual work in producing nice reports that exhibit these failures.

 -- Ximin Luo <infinity0@debian.org>  Thu, 29 Dec 2016 23:00:47 +0100

rustc (1.14.0+dfsg1-1) unstable; urgency=medium

  [ Sylvestre Ledru ]
  * New upstream release
  * Update debian/watch

  [ Ximin Luo ]
  * Try to bootstrap armhf ppc64 ppc64el s390x mips mipsel mips64el.
    (Closes: #809316, #834003, #839643)
  * Make rust-gdb and rust-lldb arch:all packages.
  * Switch to debhelper 10.

 -- Ximin Luo <infinity0@debian.org>  Sat, 24 Dec 2016 18:03:03 +0100

rustc (1.13.0+dfsg1-2) unstable; urgency=high

  * Skip macro-stepping test on arm64, until
    https://github.com/rust-lang/rust/issues/37225 is resolved.

 -- Luca Bruno <lucab@debian.org>  Sat, 26 Nov 2016 23:40:14 +0000

rustc (1.13.0+dfsg1-1) unstable; urgency=medium

  [ Sylvestre Ledru ]
  * New upstream release.

  [ Ximin Luo ]
  * Use Debian system jquery instead of upstream's embedded copy.

 -- Sylvestre Ledru <sylvestre@debian.org>  Fri, 11 Nov 2016 13:35:23 +0100

rustc (1.12.1+dfsg1-1) unstable; urgency=medium

  [ Sylvestre Ledru ]
  * New (minor) upstream release
  * Missing dependency from rust-lldb to python-lldb-3.8 (Closes: #841833)
  * Switch to llvm 3.9. (Closes: #841834)

  [ Ximin Luo ]
  * Dynamically apply rust-boot-1.12.1-from-1.12.0.diff.
    This allows us to bootstrap from either 1.11.0 or 1.12.0.
  * Bump LLVM Build-Depends version to get the backported patches for LLVM
    #30402 and #29163.
  * Install debugger_pretty_printers_common to rust-gdb and rust-lldb.
    (Closes: #841835)

 -- Ximin Luo <infinity0@debian.org>  Mon, 07 Nov 2016 14:15:14 +0100

rustc (1.12.0+dfsg1-2) unstable; urgency=medium

  * Ignore test run-make/no-duplicate-libs. Fails on i386
  * Ignore test run-pass-valgrind/down-with-thread-dtors.rs . Fails on arm64
  * I am not switching to llvm 3.9 now because a test freezes. The plan is
    to silent the warning breaking the build and upload 1.12.1 after

 -- Sylvestre Ledru <sylvestre@debian.org>  Wed, 05 Oct 2016 10:48:01 +0200

rustc (1.12.0+dfsg1-1) unstable; urgency=medium

  * new upstream release
    - Rebase of the patches and removal of deprecated patches

 -- Sylvestre Ledru <sylvestre@debian.org>  Thu, 29 Sep 2016 20:45:04 +0200

rustc (1.11.0+dfsg1-3) unstable; urgency=medium

  * Fix separate build-arch and build-indep builds.

 -- Ximin Luo <infinity0@debian.org>  Tue, 13 Sep 2016 12:30:41 +0200

rustc (1.11.0+dfsg1-2) unstable; urgency=medium

  * Fix rebuilding against the current version, by backporting a patch I wrote
    that was already applied upstream. Should fix the FTBFS that was observed
    by tests.reproducible-builds.org.
  * Ignore a failing stdcall test on arm64; should fix the FTBFS there.
  * Backport a doctest fix I wrote, already applied upstream.

 -- Ximin Luo <infinity0@debian.org>  Mon, 12 Sep 2016 17:40:12 +0200

rustc (1.11.0+dfsg1-1) unstable; urgency=medium

  * New upstream release
  * Add versioned binutils dependency. (Closes: #819475, #823540)

 -- Ximin Luo <infinity0@debian.org>  Wed, 07 Sep 2016 10:31:57 +0200

rustc (1.10.0+dfsg1-3) unstable; urgency=medium

  * Rebuild with LLVM 3.8, same as what upstream are using
  * Dynamically link against LLVM. (Closes: #832565)

 -- Ximin Luo <infinity0@debian.org>  Sat, 30 Jul 2016 22:36:41 +0200

rustc (1.10.0+dfsg1-2) unstable; urgency=medium

  * Tentatively support ARM architectures
  * Include upstream arm64,armel,armhf stage0 compilers (i.e. 1.9.0 stable)
    in a orig-dl tarball, like how we previously did for amd64,i386.

 -- Ximin Luo <infinity0@debian.org>  Fri, 22 Jul 2016 15:54:51 +0200

rustc (1.10.0+dfsg1-1) unstable; urgency=medium

  * New upstream release
  * Add myself to uploaders
  * Update our build process to bootstrap from the previous Debian rustc stable
    version by default. See README.Debian for other options.
  * Update to latest Standards-Version; no changes required.

 -- Ximin Luo <infinity0@debian.org>  Sun, 17 Jul 2016 03:40:49 +0200

rustc (1.9.0+dfsg1-1) unstable; urgency=medium

  * New upstream release (Closes: #825752)

 -- Sylvestre Ledru <sylvestre@debian.org>  Sun, 29 May 2016 17:57:38 +0200

rustc (1.8.0+dfsg1-1) unstable; urgency=medium

  * New upstream release

  [ Ximin Luo ]
  * Fix using XZ for the orig tarball: needs explicit --repack in debian/watch
  * Drop wno-error patch; applied upstream.

 -- Sylvestre Ledru <sylvestre@debian.org>  Fri, 15 Apr 2016 12:01:45 +0200

rustc (1.7.0+dfsg1-1) unstable; urgency=medium

  * New upstream release

 -- Sylvestre Ledru <sylvestre@debian.org>  Thu, 03 Mar 2016 22:41:24 +0100

rustc (1.6.0+dfsg1-3) unstable; urgency=medium

  * Apply upstream fix to silent a valgrind issue in the test suite
    (Closes: ##812825)
  * Add gcc & libc-dev as dependency of rustc to make sure it works
    out of the box

  [ Ximin Luo ]
  * Work around rust bug https://github.com/rust-lang/rust/issues/31529
  * Enable optional tests, and add verbosity/backtraces to tests
  * Use XZ instead of GZ compression (will apply to the next new upload)

 -- Sylvestre Ledru <sylvestre@debian.org>  Tue, 02 Feb 2016 15:08:11 +0100

rustc (1.6.0+dfsg1-2) unstable; urgency=medium

  * mk/rt.mk: Modify upstream code to append -Wno-error rather than trying
    to remove the string "-Werror".  (Closes: #812448)
  * Disable new gcc-6 "-Wmisleading-indentation" warning, which triggers
    (incorrectly) on src/rt/miniz.c.  (Closes: #811573)
  * Guard arch-dependent dh_install commands appropriately, fixing
    arch-indep-only builds.  (Closes: #809124)

 -- Angus Lees <gus@debian.org>  Tue, 26 Jan 2016 05:40:14 +1100

rustc (1.6.0+dfsg1-1) unstable; urgency=medium

  * new upstream release

  [ Ximin Luo ]
  * Use secure links for Vcs-* fields.

 -- Sylvestre Ledru <sylvestre@debian.org>  Fri, 22 Jan 2016 10:56:08 +0100

rustc (1.5.0+dfsg1-1) unstable; urgency=medium

  * New upstream release
    - We believe that we should let rust transit to testing
      (Closes: #786836)
  * Move away from hash to the same rust naming schema

 -- Sylvestre Ledru <sylvestre@debian.org>  Thu, 10 Dec 2015 17:23:32 +0100

rustc (1.4.0+dfsg1-1) unstable; urgency=medium

  * New upstream release
    198068b3 => 1bf6e69c
  * Update the download url in debian/watch

 -- Sylvestre Ledru <sylvestre@debian.org>  Fri, 30 Oct 2015 09:36:02 +0100

rustc (1.3.0+dfsg1-1) unstable; urgency=medium

  * New upstream release
    62abc69f => 198068b3
  * jquery updated from 2.1.0 to 2.1.4

  [ Ximin Luo ]
  * Use LLVM 3.7 as upstream does, now that it's released. (Closes: #797626)
  * Fix debian/copyright syntax mistakes.
  * Don't Replace/Break previous versions of libstd-rust-*
  * Check that the libstd-rust-* name in d/control matches upstream.
  * Several other minor build tweaks.

 -- Sylvestre Ledru <sylvestre@debian.org>  Sat, 19 Sep 2015 14:39:35 +0200

rustc (1.2.0+dfsg1-1) unstable; urgency=medium

  * New upstream release
    libstd-rust-7d23ff90 => libstd-rust-62abc69f
  * Add llvm-3.6-tools to the build dep as it is
    now needed for tests
  * Fix the Vcs-Browser value

 -- Sylvestre Ledru <sylvestre@debian.org>  Sat, 08 Aug 2015 23:13:44 +0200

rustc (1.1.0+dfsg1-3) unstable; urgency=medium

  * rust-{gdb,lldb} now Replaces pre-split rustc package.
    Closes: #793433.
  * Several minor lintian cleanups.

 -- Angus Lees <gus@debian.org>  Fri, 24 Jul 2015 17:47:48 +1000

rustc (1.1.0+dfsg1-2) unstable; urgency=medium

  [ Angus Lees ]
  * Replace remote Rust logo with local file in HTML docs.
  * Symlink rust-{gdb,lldb}.1 to {gdb,lldb}.1 manpages.
    Note that gdb.1 requires the gdb-doc package, and that lldb.1 doesn't
    exist yet (see #792908).
  * Restore "Architecture: amd64 i386" filter, mistakenly removed in
    previous version.  Unfortunately the toolchain bootstrap isn't ready
    to support all Debian archs yet.  Closes: #793147.

 -- Angus Lees <gus@debian.org>  Wed, 22 Jul 2015 09:51:08 +1000

rustc (1.1.0+dfsg1-1) unstable; urgency=low

  [ Angus Lees ]
  * Set SONAME when building dylibs
  * Split out libstd-rust, libstd-rust-dev, rust-gdb, rust-lldb from rustc
    - libs are now installed into multiarch-friendly locations
    - rpath is no longer required to use dylibs (but talk to Debian Rust
      maintainers before building a package that depends on the dylibs)
  * Install /usr/share/rustc/architecture.mk, which declares Rust arch
    triples for Debian archs and is intended to help future Rust packaging
    efforts.  Warning: it may not be complete/accurate yet.
  * New upstream release (1.1)

 -- Angus Lees <gus@debian.org>  Thu, 16 Jul 2015 14:23:47 +1000

rustc (1.0.0+dfsg1-1) unstable; urgency=medium

  [ Angus Lees ]
  * New upstream release (1.0!)

  [ Sylvestre Ledru ]
  * Fix the watch file
  * Update of the repack to remove llvm sources

 -- Sylvestre Ledru <sylvestre@debian.org>  Sat, 16 May 2015 08:24:32 +1000

rustc (1.0.0~beta.4-1~exp1) experimental; urgency=low

  [ Angus Lees ]
  * New upstream release (beta 3)
    - Drop manpage patch - now included upstream
  * Replace duplicated compile-time dylibs with symlinks to run-time libs
    (reduces installed size by ~68MB)

  [ Sylvestre Ledru ]
  * New upstream release (beta 4)
  * Replace two more occurrences of jquery by the package
  * Repack upstream to remove an LLVM file with a non-DFSG license

 -- Sylvestre Ledru <sylvestre@debian.org>  Wed, 06 May 2015 11:14:30 +0200

rustc (1.0.0~alpha.2-1~exp1) experimental; urgency=low

  [ Angus Lees ]
  * Patch upstream manpages to address minor troff issues
  * Make 'debian/rules clean' also clean LLVM source
  * Rename primary 'rust' binary package to 'rustc'
  * Fix potential FTBFS: rust-doc requires texlive-fonts-recommended (for
    pzdr.tfm)
  * Build against system LLVM

  [ Sylvestre Ledru ]
  * New testing release
  * Renaming of the source package
  * Set a minimal version for dpkg-dev and debhelper (for profiles)
  * For now, disable build profiles as they are not supported in Debian
  * Introduce some changes by Angus Lees
    - Introduction of build stages
    - Disable the parallel execution of tests
    - Improving of the parallel syntax
    - Use override_dh_auto_build-arch
    - Use override_dh_auto_build-indep
    - Better declarations of the doc
    - Update of the description
    - Watch file updated (with key check)

  [ Luca Bruno ]
  * rules: respect 'nocheck' DEB_BUILD_OPTIONS

 -- Sylvestre Ledru <sylvestre@debian.org>  Sat, 07 Mar 2015 09:25:47 +0100

rust (1.0.0~alpha-0~exp1) experimental; urgency=low

  * Initial package (Closes: #689207)
    Work done by Luca Bruno, Jordan Justen and Sylvestre Ledru

 -- Sylvestre Ledru <sylvestre@debian.org>  Fri, 23 Jan 2015 15:47:37 +0100<|MERGE_RESOLUTION|>--- conflicted
+++ resolved
@@ -1,18 +1,13 @@
 rustc (1.15.1+dfsg1-1~exp1) experimental; urgency=medium
 
-  [ Sylvestre Ledru ]
   * New upstream release (won't probably be in stretch).
-    see the 1.4 git branch for the follow up for stable 
+    see the 1.4 git branch for the follow up for stable
   * Call to the test renamed from check-notidy => check
-<<<<<<< HEAD
   * d/p/u-destdir-support.diff: Apply upstream patch to support
     destdir in the make install
   * d/p/disable-check-tool-tidy.diff:
     Disable the call to check-tidy
   * Refresh of the patches
- -- Sylvestre Ledru <sylvestre@debian.org>  Fri, 03 Feb 2017 15:34:42 +0100
-=======
-  * Refresh of the patches
 
   [ Sven Joachim ]
   * Drop Pre-Depends on multiarch-support. (Closes: #856109)
@@ -20,8 +15,7 @@
   [ Erwan Prioul ]
   * Fix test and build failures for ppc64el. (Closes: #839643)
 
- -- Ximin Luo <infinity0@debian.org>  Sun, 26 Feb 2017 18:30:59 +0100
->>>>>>> 64a6f430
+ -- Sylvestre Ledru <sylvestre@debian.org>  Sun, 26 Feb 2017 21:12:27 +0100
 
 rustc (1.14.0+dfsg1-3) unstable; urgency=medium
 
