<<<<<<< HEAD
rustc (1.19.0+dfsg2-1) UNRELEASED; urgency=medium

  * DO NOT RELEASE, see TODO.Debian
  * New upstream release.

 -- Ximin Luo <infinity0@debian.org>  Mon, 24 Jul 2017 11:55:53 +0200
=======
rustc (1.18.0+dfsg1-4) unstable; urgency=medium

  * Support gperf 3.1. (Closes: #869610)

 -- Ximin Luo <infinity0@debian.org>  Tue, 25 Jul 2017 23:19:47 +0200
>>>>>>> 16d94f03

rustc (1.18.0+dfsg1-3) unstable; urgency=medium

  * Upload to unstable.
  * Disable failing run-make test on armhf.

 -- Ximin Luo <infinity0@debian.org>  Sat, 22 Jul 2017 20:30:25 +0200

rustc (1.18.0+dfsg1-2) experimental; urgency=medium

  * Update to latest Standards-Version; no changes required.
  * Change rustc to Multi-Arch: allowed and update Build-Depends with :native
    annotations. Multi-Arch: foreign is typically for arch-indep packages that
    might need to satisfy dependency chains of different architectures. Also
    update instructions on cross-compiling to match this newer situation.
  * Build debugging symbols for non-libstd parts of rustc.

 -- Ximin Luo <infinity0@debian.org>  Mon, 17 Jul 2017 23:04:03 +0200

rustc (1.18.0+dfsg1-1) experimental; urgency=medium

  * New upstream release.

 -- Ximin Luo <infinity0@debian.org>  Tue, 27 Jun 2017 12:51:22 +0200

rustc (1.17.0+dfsg2-8) unstable; urgency=medium

  * Workaround for linux #865549, fix FTBFS on ppc64el.

 -- Ximin Luo <infinity0@debian.org>  Mon, 17 Jul 2017 13:41:59 +0200

rustc (1.17.0+dfsg2-7) unstable; urgency=medium

  * Show exception traceback in bootstrap.py to examine ppc64el build failure.

 -- Ximin Luo <infinity0@debian.org>  Wed, 21 Jun 2017 10:46:27 +0200

rustc (1.17.0+dfsg2-6) unstable; urgency=medium

  * Upload to unstable.

 -- Ximin Luo <infinity0@debian.org>  Wed, 21 Jun 2017 00:24:22 +0200

rustc (1.17.0+dfsg2-5) experimental; urgency=medium

  * More work-arounds for armhf test failures.

 -- Ximin Luo <infinity0@debian.org>  Fri, 16 Jun 2017 13:27:45 +0200

rustc (1.17.0+dfsg2-4) experimental; urgency=medium

  * Fix arch-indep and arch-dep tests.
  * Bump the LLVM requirement to fix FTBFS on armhf.

 -- Ximin Luo <infinity0@debian.org>  Wed, 14 Jun 2017 21:37:16 +0200

rustc (1.17.0+dfsg2-3) experimental; urgency=medium

  * Try to force the real gdb package. Some resolvers like aspcud will select
    gdb-minimal under some circumstances, but this causes the debuginfo-gdb
    tests to break.

 -- Ximin Luo <infinity0@debian.org>  Wed, 14 Jun 2017 00:48:37 +0200

rustc (1.17.0+dfsg2-2) experimental; urgency=medium

  * Support and document cross-compiling of rustc itself.
  * Document cross-compiling other rust packages such as cargo.
  * Work around upstream #39015 by disabling those tests rather than by
    disabling optimisation, which causes FTBFS on 1.17.0 ppc64el. See
    upstream #42476 and #42532 for details.

 -- Ximin Luo <infinity0@debian.org>  Tue, 13 Jun 2017 21:13:31 +0200

rustc (1.17.0+dfsg2-1) experimental; urgency=medium

  [ Sylvestre Ledru ]
  * New upstream release

  [ Ximin Luo ]
  * Adapt packaging for rustbuild, the new upstream cargo-based build system.

  [ Matthijs van Otterdijk ]
  * Add a binary package, rust-src. (Closes: #846177)
  * Link to local Debian web resources in the docs, instead of remote ones.

 -- Ximin Luo <infinity0@debian.org>  Tue, 16 May 2017 18:00:53 +0200

rustc (1.16.0+dfsg1-1) unstable; urgency=medium

  * Upload to unstable so we have something to build 1.17 with.
  * Update u-ignoretest-powerpc.patch for 1.16.

 -- Ximin Luo <infinity0@debian.org>  Wed, 19 Apr 2017 22:47:18 +0200

rustc (1.16.0+dfsg1-1~exp2) experimental; urgency=medium

  * Don't ignore test failures on Debian unstable.
  * Re-fix ignoring armhf test, accidentally reverted in previous version.
  * Try to fix buildd failure by swapping B-D alternatives.

 -- Ximin Luo <infinity0@debian.org>  Sun, 16 Apr 2017 15:05:47 +0200

rustc (1.16.0+dfsg1-1~exp1) experimental; urgency=medium

  * New upstream release
  * u-ignoretest-jemalloc.patch removed (applied upstream)

  [ Matthias Klose ]
  * Bootstrap using the rustc version in the archive, on all architectures.
  * Work around a GCC 4.8 ICE on AArch64.
  * Use alternative build dependencies on cmake3 and binutils-2.26 for
    builds on 14.04 LTS (trusty).
  * debian/make_orig*dl_tarball.sh: Include all Ubuntu architectures.
  * debian/rules: Ignore test results for now.

 -- Sylvestre Ledru <sylvestre@debian.org>  Thu, 13 Apr 2017 15:24:03 +0200

rustc (1.15.1+dfsg1-1) unstable; urgency=medium

  * Upload to unstable so we have something to build 1.16 with.
  * Try to fix ignoring atomic-lock-free tests on armhf.

 -- Ximin Luo <infinity0@debian.org>  Wed, 22 Mar 2017 00:13:27 +0100

rustc (1.15.1+dfsg1-1~exp3) experimental; urgency=medium

  * Ignore atomic-lock-free tests on armhf.
  * Update ignoretest-armhf_03.patch for newer 1.15.1 behaviour.
  * Tidy up some other patches to do with ignoring tests.

 -- Ximin Luo <infinity0@debian.org>  Sun, 12 Mar 2017 04:15:33 +0100

rustc (1.15.1+dfsg1-1~exp2) experimental; urgency=medium

  * Update armhf ignoretest patch.
  * Bootstrap armhf. (Closes: #809316, #834003)
  * Bootstrap ppc4el. (Closes: #839643)
  * Fix rust-lldb symlink. (Closes: #850639)

 -- Ximin Luo <infinity0@debian.org>  Thu, 02 Mar 2017 23:01:26 +0100

rustc (1.15.1+dfsg1-1~exp1) experimental; urgency=medium

  * New upstream release (won't probably be in stretch).
    see the 1.4 git branch for the follow up for stable
  * Call to the test renamed from check-notidy => check
  * d/p/u-destdir-support.diff: Apply upstream patch to support
    destdir in the make install (for rustbuild, in later versions)
  * Overrides the 'binary-or-shlib-defines-rpath' lintian warnings.
    We need them for now
  * Refresh of the patches

  [ Sven Joachim ]
  * Drop Pre-Depends on multiarch-support. (Closes: #856109)

  [ Erwan Prioul ]
  * Fix test and build failures for ppc64el. (Closes: #839643)

  [ Ximin Luo ]
  * Disable rustbuild for the time being (as it was in 1.14) and instead
    bootstrap two new arches, armhf and ppc64el.
  * Switch back to debhelper 9 to make backporting easier.
  * Switch Build-Depends on binutils-multiarch back to binutils, the former is
    no longer needed by the upstream tests.

  [ Matthias Klose ]
  * Compatibility fixes and improvements to help work better on Ubuntu.

 -- Sylvestre Ledru <sylvestre@debian.org>  Sun, 26 Feb 2017 21:12:27 +0100

rustc (1.14.0+dfsg1-3) unstable; urgency=medium

  * Fix mips64 Makefile patches.
  * Don't run arch-dep tests in a arch-indep build.

 -- Ximin Luo <infinity0@debian.org>  Wed, 04 Jan 2017 21:34:56 +0100

rustc (1.14.0+dfsg1-2) unstable; urgency=medium

  * Update README.Debian, the old one was way out of date.
  * Detect mips CPUs in ./configure and fill in mips Makefile rules.
  * Work around jemalloc-related problems in the upstream bootstrapping
    binaries for arm64, ppc64el, s390x.
  * Disable jemalloc on s390x - upstream already disable it for some other
    arches.
  * Disable jemalloc tests for arches where jemalloc is disabled.
  * We still expect the following failures:
    * arm64 should be fixed (i.e. no failures) compared to the previous upload.
    * armhf will FTBFS due to 'Illegal instruction' and this can only be fixed
      with the next stable rustc release.
    * mips mipsel mips64el ppc64 ppc64el s390x will FTBFS due to yet other
      test failures beyond the ones I fixed above; this upload is only to save
      me manual work in producing nice reports that exhibit these failures.

 -- Ximin Luo <infinity0@debian.org>  Thu, 29 Dec 2016 23:00:47 +0100

rustc (1.14.0+dfsg1-1) unstable; urgency=medium

  [ Sylvestre Ledru ]
  * New upstream release
  * Update debian/watch

  [ Ximin Luo ]
  * Try to bootstrap armhf ppc64 ppc64el s390x mips mipsel mips64el.
    (Closes: #809316, #834003, #839643)
  * Make rust-gdb and rust-lldb arch:all packages.
  * Switch to debhelper 10.

 -- Ximin Luo <infinity0@debian.org>  Sat, 24 Dec 2016 18:03:03 +0100

rustc (1.13.0+dfsg1-2) unstable; urgency=high

  * Skip macro-stepping test on arm64, until
    https://github.com/rust-lang/rust/issues/37225 is resolved.

 -- Luca Bruno <lucab@debian.org>  Sat, 26 Nov 2016 23:40:14 +0000

rustc (1.13.0+dfsg1-1) unstable; urgency=medium

  [ Sylvestre Ledru ]
  * New upstream release.

  [ Ximin Luo ]
  * Use Debian system jquery instead of upstream's embedded copy.

 -- Sylvestre Ledru <sylvestre@debian.org>  Fri, 11 Nov 2016 13:35:23 +0100

rustc (1.12.1+dfsg1-1) unstable; urgency=medium

  [ Sylvestre Ledru ]
  * New (minor) upstream release
  * Missing dependency from rust-lldb to python-lldb-3.8 (Closes: #841833)
  * Switch to llvm 3.9. (Closes: #841834)

  [ Ximin Luo ]
  * Dynamically apply rust-boot-1.12.1-from-1.12.0.diff.
    This allows us to bootstrap from either 1.11.0 or 1.12.0.
  * Bump LLVM Build-Depends version to get the backported patches for LLVM
    #30402 and #29163.
  * Install debugger_pretty_printers_common to rust-gdb and rust-lldb.
    (Closes: #841835)

 -- Ximin Luo <infinity0@debian.org>  Mon, 07 Nov 2016 14:15:14 +0100

rustc (1.12.0+dfsg1-2) unstable; urgency=medium

  * Ignore test run-make/no-duplicate-libs. Fails on i386
  * Ignore test run-pass-valgrind/down-with-thread-dtors.rs . Fails on arm64
  * I am not switching to llvm 3.9 now because a test freezes. The plan is
    to silent the warning breaking the build and upload 1.12.1 after

 -- Sylvestre Ledru <sylvestre@debian.org>  Wed, 05 Oct 2016 10:48:01 +0200

rustc (1.12.0+dfsg1-1) unstable; urgency=medium

  * new upstream release
    - Rebase of the patches and removal of deprecated patches

 -- Sylvestre Ledru <sylvestre@debian.org>  Thu, 29 Sep 2016 20:45:04 +0200

rustc (1.11.0+dfsg1-3) unstable; urgency=medium

  * Fix separate build-arch and build-indep builds.

 -- Ximin Luo <infinity0@debian.org>  Tue, 13 Sep 2016 12:30:41 +0200

rustc (1.11.0+dfsg1-2) unstable; urgency=medium

  * Fix rebuilding against the current version, by backporting a patch I wrote
    that was already applied upstream. Should fix the FTBFS that was observed
    by tests.reproducible-builds.org.
  * Ignore a failing stdcall test on arm64; should fix the FTBFS there.
  * Backport a doctest fix I wrote, already applied upstream.

 -- Ximin Luo <infinity0@debian.org>  Mon, 12 Sep 2016 17:40:12 +0200

rustc (1.11.0+dfsg1-1) unstable; urgency=medium

  * New upstream release
  * Add versioned binutils dependency. (Closes: #819475, #823540)

 -- Ximin Luo <infinity0@debian.org>  Wed, 07 Sep 2016 10:31:57 +0200

rustc (1.10.0+dfsg1-3) unstable; urgency=medium

  * Rebuild with LLVM 3.8, same as what upstream are using
  * Dynamically link against LLVM. (Closes: #832565)

 -- Ximin Luo <infinity0@debian.org>  Sat, 30 Jul 2016 22:36:41 +0200

rustc (1.10.0+dfsg1-2) unstable; urgency=medium

  * Tentatively support ARM architectures
  * Include upstream arm64,armel,armhf stage0 compilers (i.e. 1.9.0 stable)
    in a orig-dl tarball, like how we previously did for amd64,i386.

 -- Ximin Luo <infinity0@debian.org>  Fri, 22 Jul 2016 15:54:51 +0200

rustc (1.10.0+dfsg1-1) unstable; urgency=medium

  * New upstream release
  * Add myself to uploaders
  * Update our build process to bootstrap from the previous Debian rustc stable
    version by default. See README.Debian for other options.
  * Update to latest Standards-Version; no changes required.

 -- Ximin Luo <infinity0@debian.org>  Sun, 17 Jul 2016 03:40:49 +0200

rustc (1.9.0+dfsg1-1) unstable; urgency=medium

  * New upstream release (Closes: #825752)

 -- Sylvestre Ledru <sylvestre@debian.org>  Sun, 29 May 2016 17:57:38 +0200

rustc (1.8.0+dfsg1-1) unstable; urgency=medium

  * New upstream release

  [ Ximin Luo ]
  * Fix using XZ for the orig tarball: needs explicit --repack in debian/watch
  * Drop wno-error patch; applied upstream.

 -- Sylvestre Ledru <sylvestre@debian.org>  Fri, 15 Apr 2016 12:01:45 +0200

rustc (1.7.0+dfsg1-1) unstable; urgency=medium

  * New upstream release

 -- Sylvestre Ledru <sylvestre@debian.org>  Thu, 03 Mar 2016 22:41:24 +0100

rustc (1.6.0+dfsg1-3) unstable; urgency=medium

  * Apply upstream fix to silent a valgrind issue in the test suite
    (Closes: ##812825)
  * Add gcc & libc-dev as dependency of rustc to make sure it works
    out of the box

  [ Ximin Luo ]
  * Work around rust bug https://github.com/rust-lang/rust/issues/31529
  * Enable optional tests, and add verbosity/backtraces to tests
  * Use XZ instead of GZ compression (will apply to the next new upload)

 -- Sylvestre Ledru <sylvestre@debian.org>  Tue, 02 Feb 2016 15:08:11 +0100

rustc (1.6.0+dfsg1-2) unstable; urgency=medium

  * mk/rt.mk: Modify upstream code to append -Wno-error rather than trying
    to remove the string "-Werror".  (Closes: #812448)
  * Disable new gcc-6 "-Wmisleading-indentation" warning, which triggers
    (incorrectly) on src/rt/miniz.c.  (Closes: #811573)
  * Guard arch-dependent dh_install commands appropriately, fixing
    arch-indep-only builds.  (Closes: #809124)

 -- Angus Lees <gus@debian.org>  Tue, 26 Jan 2016 05:40:14 +1100

rustc (1.6.0+dfsg1-1) unstable; urgency=medium

  * new upstream release

  [ Ximin Luo ]
  * Use secure links for Vcs-* fields.

 -- Sylvestre Ledru <sylvestre@debian.org>  Fri, 22 Jan 2016 10:56:08 +0100

rustc (1.5.0+dfsg1-1) unstable; urgency=medium

  * New upstream release
    - We believe that we should let rust transit to testing
      (Closes: #786836)
  * Move away from hash to the same rust naming schema

 -- Sylvestre Ledru <sylvestre@debian.org>  Thu, 10 Dec 2015 17:23:32 +0100

rustc (1.4.0+dfsg1-1) unstable; urgency=medium

  * New upstream release
    198068b3 => 1bf6e69c
  * Update the download url in debian/watch

 -- Sylvestre Ledru <sylvestre@debian.org>  Fri, 30 Oct 2015 09:36:02 +0100

rustc (1.3.0+dfsg1-1) unstable; urgency=medium

  * New upstream release
    62abc69f => 198068b3
  * jquery updated from 2.1.0 to 2.1.4

  [ Ximin Luo ]
  * Use LLVM 3.7 as upstream does, now that it's released. (Closes: #797626)
  * Fix debian/copyright syntax mistakes.
  * Don't Replace/Break previous versions of libstd-rust-*
  * Check that the libstd-rust-* name in d/control matches upstream.
  * Several other minor build tweaks.

 -- Sylvestre Ledru <sylvestre@debian.org>  Sat, 19 Sep 2015 14:39:35 +0200

rustc (1.2.0+dfsg1-1) unstable; urgency=medium

  * New upstream release
    libstd-rust-7d23ff90 => libstd-rust-62abc69f
  * Add llvm-3.6-tools to the build dep as it is
    now needed for tests
  * Fix the Vcs-Browser value

 -- Sylvestre Ledru <sylvestre@debian.org>  Sat, 08 Aug 2015 23:13:44 +0200

rustc (1.1.0+dfsg1-3) unstable; urgency=medium

  * rust-{gdb,lldb} now Replaces pre-split rustc package.
    Closes: #793433.
  * Several minor lintian cleanups.

 -- Angus Lees <gus@debian.org>  Fri, 24 Jul 2015 17:47:48 +1000

rustc (1.1.0+dfsg1-2) unstable; urgency=medium

  [ Angus Lees ]
  * Replace remote Rust logo with local file in HTML docs.
  * Symlink rust-{gdb,lldb}.1 to {gdb,lldb}.1 manpages.
    Note that gdb.1 requires the gdb-doc package, and that lldb.1 doesn't
    exist yet (see #792908).
  * Restore "Architecture: amd64 i386" filter, mistakenly removed in
    previous version.  Unfortunately the toolchain bootstrap isn't ready
    to support all Debian archs yet.  Closes: #793147.

 -- Angus Lees <gus@debian.org>  Wed, 22 Jul 2015 09:51:08 +1000

rustc (1.1.0+dfsg1-1) unstable; urgency=low

  [ Angus Lees ]
  * Set SONAME when building dylibs
  * Split out libstd-rust, libstd-rust-dev, rust-gdb, rust-lldb from rustc
    - libs are now installed into multiarch-friendly locations
    - rpath is no longer required to use dylibs (but talk to Debian Rust
      maintainers before building a package that depends on the dylibs)
  * Install /usr/share/rustc/architecture.mk, which declares Rust arch
    triples for Debian archs and is intended to help future Rust packaging
    efforts.  Warning: it may not be complete/accurate yet.
  * New upstream release (1.1)

 -- Angus Lees <gus@debian.org>  Thu, 16 Jul 2015 14:23:47 +1000

rustc (1.0.0+dfsg1-1) unstable; urgency=medium

  [ Angus Lees ]
  * New upstream release (1.0!)

  [ Sylvestre Ledru ]
  * Fix the watch file
  * Update of the repack to remove llvm sources

 -- Sylvestre Ledru <sylvestre@debian.org>  Sat, 16 May 2015 08:24:32 +1000

rustc (1.0.0~beta.4-1~exp1) experimental; urgency=low

  [ Angus Lees ]
  * New upstream release (beta 3)
    - Drop manpage patch - now included upstream
  * Replace duplicated compile-time dylibs with symlinks to run-time libs
    (reduces installed size by ~68MB)

  [ Sylvestre Ledru ]
  * New upstream release (beta 4)
  * Replace two more occurrences of jquery by the package
  * Repack upstream to remove an LLVM file with a non-DFSG license

 -- Sylvestre Ledru <sylvestre@debian.org>  Wed, 06 May 2015 11:14:30 +0200

rustc (1.0.0~alpha.2-1~exp1) experimental; urgency=low

  [ Angus Lees ]
  * Patch upstream manpages to address minor troff issues
  * Make 'debian/rules clean' also clean LLVM source
  * Rename primary 'rust' binary package to 'rustc'
  * Fix potential FTBFS: rust-doc requires texlive-fonts-recommended (for
    pzdr.tfm)
  * Build against system LLVM

  [ Sylvestre Ledru ]
  * New testing release
  * Renaming of the source package
  * Set a minimal version for dpkg-dev and debhelper (for profiles)
  * For now, disable build profiles as they are not supported in Debian
  * Introduce some changes by Angus Lees
    - Introduction of build stages
    - Disable the parallel execution of tests
    - Improving of the parallel syntax
    - Use override_dh_auto_build-arch
    - Use override_dh_auto_build-indep
    - Better declarations of the doc
    - Update of the description
    - Watch file updated (with key check)

  [ Luca Bruno ]
  * rules: respect 'nocheck' DEB_BUILD_OPTIONS

 -- Sylvestre Ledru <sylvestre@debian.org>  Sat, 07 Mar 2015 09:25:47 +0100

rust (1.0.0~alpha-0~exp1) experimental; urgency=low

  * Initial package (Closes: #689207)
    Work done by Luca Bruno, Jordan Justen and Sylvestre Ledru

 -- Sylvestre Ledru <sylvestre@debian.org>  Fri, 23 Jan 2015 15:47:37 +0100<|MERGE_RESOLUTION|>--- conflicted
+++ resolved
@@ -1,17 +1,15 @@
-<<<<<<< HEAD
 rustc (1.19.0+dfsg2-1) UNRELEASED; urgency=medium
 
   * DO NOT RELEASE, see TODO.Debian
   * New upstream release.
 
  -- Ximin Luo <infinity0@debian.org>  Mon, 24 Jul 2017 11:55:53 +0200
-=======
+
 rustc (1.18.0+dfsg1-4) unstable; urgency=medium
 
   * Support gperf 3.1. (Closes: #869610)
 
  -- Ximin Luo <infinity0@debian.org>  Tue, 25 Jul 2017 23:19:47 +0200
->>>>>>> 16d94f03
 
 rustc (1.18.0+dfsg1-3) unstable; urgency=medium
 
