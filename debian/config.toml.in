--- conflicted
+++ resolved
@@ -28,12 +28,8 @@
 [llvm]
 
 [rust]
-<<<<<<< HEAD
-=======
-dist-src = false
 use-jemalloc = false
 
->>>>>>> 5d7cfd33
 channel = "RELEASE_CHANNEL"
 
 # parallel codegen interferes with reproducibility, see
