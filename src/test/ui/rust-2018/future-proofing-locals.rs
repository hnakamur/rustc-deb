--- conflicted
+++ resolved
@@ -1,9 +1,5 @@
 // edition:2018
 
-<<<<<<< HEAD
-#![feature(underscore_imports)]
-=======
->>>>>>> c0ad3cf8
 #![allow(non_camel_case_types)]
 
 mod T {
