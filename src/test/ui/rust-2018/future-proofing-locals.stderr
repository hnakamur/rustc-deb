error: imports cannot refer to type parameters
  --> $DIR/future-proofing-locals.rs:14:9
   |
LL |     use T as _; //~ ERROR imports cannot refer to type parameters
   |         ^

error: imports cannot refer to type parameters
  --> $DIR/future-proofing-locals.rs:15:9
   |
LL |     use T::U; //~ ERROR imports cannot refer to type parameters
   |         ^

error: imports cannot refer to type parameters
  --> $DIR/future-proofing-locals.rs:16:9
   |
LL |     use T::*; //~ ERROR imports cannot refer to type parameters
   |         ^

error: imports cannot refer to type parameters
<<<<<<< HEAD
  --> $DIR/future-proofing-locals.rs:20:9
=======
  --> $DIR/future-proofing-locals.rs:19:9
>>>>>>> c0ad3cf8
   |
LL |     use T; //~ ERROR imports cannot refer to type parameters
   |         ^

error: imports cannot refer to local variables
  --> $DIR/future-proofing-locals.rs:26:9
   |
LL |     use x as _; //~ ERROR imports cannot refer to local variables
   |         ^

error: imports cannot refer to local variables
  --> $DIR/future-proofing-locals.rs:32:9
   |
LL |     use x; //~ ERROR imports cannot refer to local variables
   |         ^

error: imports cannot refer to local variables
  --> $DIR/future-proofing-locals.rs:38:17
   |
LL |             use x; //~ ERROR imports cannot refer to local variables
   |                 ^

error: imports cannot refer to type parameters
  --> $DIR/future-proofing-locals.rs:46:10
   |
LL |     use {T as _, x}; //~ ERROR imports cannot refer to type parameters
   |          ^

error: imports cannot refer to local variables
  --> $DIR/future-proofing-locals.rs:46:18
   |
LL |     use {T as _, x}; //~ ERROR imports cannot refer to type parameters
   |                  ^

error: aborting due to 9 previous errors
<|MERGE_RESOLUTION|>--- conflicted
+++ resolved
@@ -1,57 +1,53 @@
 error: imports cannot refer to type parameters
-  --> $DIR/future-proofing-locals.rs:14:9
+  --> $DIR/future-proofing-locals.rs:13:9
    |
 LL |     use T as _; //~ ERROR imports cannot refer to type parameters
    |         ^
 
 error: imports cannot refer to type parameters
-  --> $DIR/future-proofing-locals.rs:15:9
+  --> $DIR/future-proofing-locals.rs:14:9
    |
 LL |     use T::U; //~ ERROR imports cannot refer to type parameters
    |         ^
 
 error: imports cannot refer to type parameters
-  --> $DIR/future-proofing-locals.rs:16:9
+  --> $DIR/future-proofing-locals.rs:15:9
    |
 LL |     use T::*; //~ ERROR imports cannot refer to type parameters
    |         ^
 
 error: imports cannot refer to type parameters
-<<<<<<< HEAD
-  --> $DIR/future-proofing-locals.rs:20:9
-=======
   --> $DIR/future-proofing-locals.rs:19:9
->>>>>>> c0ad3cf8
    |
 LL |     use T; //~ ERROR imports cannot refer to type parameters
    |         ^
 
 error: imports cannot refer to local variables
-  --> $DIR/future-proofing-locals.rs:26:9
+  --> $DIR/future-proofing-locals.rs:25:9
    |
 LL |     use x as _; //~ ERROR imports cannot refer to local variables
    |         ^
 
 error: imports cannot refer to local variables
-  --> $DIR/future-proofing-locals.rs:32:9
+  --> $DIR/future-proofing-locals.rs:31:9
    |
 LL |     use x; //~ ERROR imports cannot refer to local variables
    |         ^
 
 error: imports cannot refer to local variables
-  --> $DIR/future-proofing-locals.rs:38:17
+  --> $DIR/future-proofing-locals.rs:37:17
    |
 LL |             use x; //~ ERROR imports cannot refer to local variables
    |                 ^
 
 error: imports cannot refer to type parameters
-  --> $DIR/future-proofing-locals.rs:46:10
+  --> $DIR/future-proofing-locals.rs:45:10
    |
 LL |     use {T as _, x}; //~ ERROR imports cannot refer to type parameters
    |          ^
 
 error: imports cannot refer to local variables
-  --> $DIR/future-proofing-locals.rs:46:18
+  --> $DIR/future-proofing-locals.rs:45:18
    |
 LL |     use {T as _, x}; //~ ERROR imports cannot refer to type parameters
    |                  ^
