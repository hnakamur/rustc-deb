error[E0252]: the name `foo` is defined multiple times
  --> $DIR/duplicate.rs:15:9
   |
LL |     use a::foo;
   |         ------ previous import of the value `foo` here
LL |     use a::foo; //~ ERROR the name `foo` is defined multiple times
   |         ^^^^^^ `foo` reimported here
   |
   = note: `foo` must be defined only once in the value namespace of this module
help: you can use `as` to change the binding name of the import
   |
LL |     use a::foo as other_foo; //~ ERROR the name `foo` is defined multiple times
   |         ^^^^^^^^^^^^^^^^^^^

error[E0659]: `foo` is ambiguous (glob import vs glob import in the same module)
  --> $DIR/duplicate.rs:46:15
   |
LL |     use self::foo::bar; //~ ERROR `foo` is ambiguous
   |               ^^^ ambiguous name
   |
note: `foo` could refer to the module imported here
  --> $DIR/duplicate.rs:43:9
   |
LL |     use self::m1::*;
   |         ^^^^^^^^^^^
   = help: consider adding an explicit import of `foo` to disambiguate
note: `foo` could also refer to the module imported here
  --> $DIR/duplicate.rs:44:9
   |
LL |     use self::m2::*;
   |         ^^^^^^^^^^^
   = help: consider adding an explicit import of `foo` to disambiguate

error[E0659]: `foo` is ambiguous (glob import vs glob import in the same module)
  --> $DIR/duplicate.rs:35:8
   |
LL |     f::foo(); //~ ERROR `foo` is ambiguous
   |        ^^^ ambiguous name
   |
note: `foo` could refer to the function imported here
  --> $DIR/duplicate.rs:24:13
   |
LL |     pub use a::*;
   |             ^^^^
   = help: consider adding an explicit import of `foo` to disambiguate
note: `foo` could also refer to the function imported here
  --> $DIR/duplicate.rs:25:13
   |
LL |     pub use b::*;
   |             ^^^^
   = help: consider adding an explicit import of `foo` to disambiguate

error[E0659]: `foo` is ambiguous (glob import vs glob import in the same module)
<<<<<<< HEAD
  --> $DIR/duplicate.rs:59:9
=======
  --> $DIR/duplicate.rs:49:9
>>>>>>> cec7a926
   |
LL |         foo::bar(); //~ ERROR `foo` is ambiguous
   |         ^^^ ambiguous name
   |
note: `foo` could refer to the module imported here
  --> $DIR/duplicate.rs:43:9
   |
LL |     use self::m1::*;
   |         ^^^^^^^^^^^
   = help: consider adding an explicit import of `foo` to disambiguate
note: `foo` could also refer to the module imported here
  --> $DIR/duplicate.rs:44:9
   |
LL |     use self::m2::*;
   |         ^^^^^^^^^^^
   = help: consider adding an explicit import of `foo` to disambiguate

error: aborting due to 4 previous errors

Some errors occurred: E0252, E0659.
For more information about an error, try `rustc --explain E0252`.<|MERGE_RESOLUTION|>--- conflicted
+++ resolved
@@ -51,11 +51,7 @@
    = help: consider adding an explicit import of `foo` to disambiguate
 
 error[E0659]: `foo` is ambiguous (glob import vs glob import in the same module)
-<<<<<<< HEAD
-  --> $DIR/duplicate.rs:59:9
-=======
   --> $DIR/duplicate.rs:49:9
->>>>>>> cec7a926
    |
 LL |         foo::bar(); //~ ERROR `foo` is ambiguous
    |         ^^^ ambiguous name
