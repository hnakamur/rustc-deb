--- conflicted
+++ resolved
@@ -1,22 +1,5 @@
-<<<<<<< HEAD
-error[E0433]: failed to resolve: could not find `non_last_segment` in `issue_56125`
-  --> $DIR/issue-56125.rs:12:22
-   |
-LL |     use issue_56125::non_last_segment::non_last_segment::*;
-   |                      ^^^^^^^^^^^^^^^^ could not find `non_last_segment` in `issue_56125`
-
-error[E0432]: unresolved import `issue_56125::last_segment`
-  --> $DIR/issue-56125.rs:6:22
-   |
-LL |     use issue_56125::last_segment::*;
-   |                      ^^^^^^^^^^^^ could not find `last_segment` in `issue_56125`
-
-error[E0432]: unresolved import `empty::issue_56125`
-  --> $DIR/issue-56125.rs:19:9
-=======
 error[E0432]: unresolved import `empty::issue_56125`
   --> $DIR/issue-56125.rs:17:9
->>>>>>> c0ad3cf8
    |
 LL |     use empty::issue_56125; //~ ERROR unresolved import `empty::issue_56125`
    |         ^^^^^^^^^^^^^^^^^^ no `issue_56125` in `m3::empty`
@@ -37,11 +20,7 @@
    = help: use `self::issue_56125` to refer to this module unambiguously
 
 error[E0659]: `issue_56125` is ambiguous (name vs any other name during import resolution)
-<<<<<<< HEAD
-  --> $DIR/issue-56125.rs:12:9
-=======
   --> $DIR/issue-56125.rs:11:9
->>>>>>> c0ad3cf8
    |
 LL |     use issue_56125::non_last_segment::non_last_segment::*;
    |         ^^^^^^^^^^^ ambiguous name
@@ -49,22 +28,14 @@
    = note: `issue_56125` could refer to an extern crate passed with `--extern`
    = help: use `::issue_56125` to refer to this extern crate unambiguously
 note: `issue_56125` could also refer to the module imported here
-<<<<<<< HEAD
-  --> $DIR/issue-56125.rs:12:9
-=======
   --> $DIR/issue-56125.rs:11:9
->>>>>>> c0ad3cf8
    |
 LL |     use issue_56125::non_last_segment::non_last_segment::*;
    |         ^^^^^^^^^^^^^^^^^^^^^^^^^^^^^^^^^^^^^^^^^^^^^^^^^^
    = help: use `self::issue_56125` to refer to this module unambiguously
 
 error[E0659]: `issue_56125` is ambiguous (name vs any other name during import resolution)
-<<<<<<< HEAD
-  --> $DIR/issue-56125.rs:20:9
-=======
   --> $DIR/issue-56125.rs:18:9
->>>>>>> c0ad3cf8
    |
 LL |     use issue_56125::*; //~ ERROR `issue_56125` is ambiguous
    |         ^^^^^^^^^^^ ambiguous name
@@ -72,11 +43,7 @@
    = note: `issue_56125` could refer to an extern crate passed with `--extern`
    = help: use `::issue_56125` to refer to this extern crate unambiguously
 note: `issue_56125` could also refer to the module imported here
-<<<<<<< HEAD
-  --> $DIR/issue-56125.rs:20:9
-=======
   --> $DIR/issue-56125.rs:18:9
->>>>>>> c0ad3cf8
    |
 LL |     use issue_56125::*; //~ ERROR `issue_56125` is ambiguous
    |         ^^^^^^^^^^^^^^
