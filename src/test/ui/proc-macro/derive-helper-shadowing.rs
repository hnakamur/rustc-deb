--- conflicted
+++ resolved
@@ -16,14 +16,11 @@
         #[my_attr]
         struct U;
 
-<<<<<<< HEAD
-=======
         mod inner {
             #[my_attr] //~ ERROR attribute `my_attr` is currently unknown
             struct V;
         }
 
->>>>>>> cec7a926
         0
     }]
 }
