--- conflicted
+++ resolved
@@ -110,10 +110,7 @@
                  InvalidNoMangleItems,
                  PluginAsLibrary,
                  DropWithReprExtern,
-<<<<<<< HEAD
-=======
                  MutableTransmutes,
->>>>>>> bd371182
                  );
 
     add_builtin_with_new!(sess,
