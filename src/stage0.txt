--- conflicted
+++ resolved
@@ -12,15 +12,9 @@
 # source tarball for a stable release you'll likely see `1.x.0` for rustc and
 # `0.x.0` for Cargo where they were released on `date`.
 
-<<<<<<< HEAD
-date: 2018-12-20
-rustc: 1.31.1
-cargo: 0.32.0
-=======
 date: 2019-01-17
 rustc: 1.32.0
 cargo: 0.33.0
->>>>>>> c0ad3cf8
 
 # When making a stable release the process currently looks like:
 #
