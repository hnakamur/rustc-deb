--- conflicted
+++ resolved
@@ -444,94 +444,7 @@
         // simply skip the `type_must_outlive` call entirely (but
         // resume the recursive checking of the type-substructure).
 
-<<<<<<< HEAD
-        let has_dtor_of_interest;
-
-        if let Some(&dtor_method_did) = opt_dtor {
-            let impl_did = ty::impl_of_method(rcx.tcx(), dtor_method_did)
-                .unwrap_or_else(|| {
-                    rcx.tcx().sess.span_bug(
-                        span, "no Drop impl found for drop method")
-                });
-
-            let dtor_typescheme = ty::lookup_item_type(rcx.tcx(), impl_did);
-            let dtor_generics = dtor_typescheme.generics;
-            let dtor_predicates = ty::lookup_predicates(rcx.tcx(), impl_did);
-
-            let has_pred_of_interest = dtor_predicates.predicates.iter().any(|pred| {
-                // In `impl<T> Drop where ...`, we automatically
-                // assume some predicate will be meaningful and thus
-                // represents a type through which we could reach
-                // borrowed data. However, there can be implicit
-                // predicates (namely for Sized), and so we still need
-                // to walk through and filter out those cases.
-
-                let result = match *pred {
-                    ty::Predicate::Trait(ty::Binder(ref t_pred)) => {
-                        let def_id = t_pred.trait_ref.def_id;
-                        match rcx.tcx().lang_items.to_builtin_kind(def_id) {
-                            // Issue 24895: deliberately do not include `BoundCopy` here.
-                            Some(ty::BoundSend) |
-                            Some(ty::BoundSized) |
-                            Some(ty::BoundSync) => false,
-                            _ => true,
-                        }
-                    }
-                    ty::Predicate::Equate(..) |
-                    ty::Predicate::RegionOutlives(..) |
-                    ty::Predicate::TypeOutlives(..) |
-                    ty::Predicate::Projection(..) => {
-                        // we assume all of these where-clauses may
-                        // give the drop implementation the capabilty
-                        // to access borrowed data.
-                        true
-                    }
-                };
-
-                if result {
-                    debug!("typ: {} has interesting dtor due to generic preds, e.g. {}",
-                           typ.repr(rcx.tcx()), pred.repr(rcx.tcx()));
-                }
-
-                result
-            });
-
-            // In `impl<'a> Drop ...`, we automatically assume
-            // `'a` is meaningful and thus represents a bound
-            // through which we could reach borrowed data.
-            //
-            // FIXME (pnkfelix): In the future it would be good to
-            // extend the language to allow the user to express,
-            // in the impl signature, that a lifetime is not
-            // actually used (something like `where 'a: ?Live`).
-            let has_region_param_of_interest =
-                dtor_generics.has_region_params(subst::TypeSpace);
-
-            has_dtor_of_interest =
-                has_region_param_of_interest ||
-                has_pred_of_interest;
-
-            if has_dtor_of_interest {
-                debug!("typ: {} has interesting dtor, due to \
-                        region params: {} or pred: {}",
-                       typ.repr(rcx.tcx()),
-                       has_region_param_of_interest,
-                       has_pred_of_interest);
-            } else {
-                debug!("typ: {} has dtor, but it is uninteresting",
-                       typ.repr(rcx.tcx()));
-            }
-
-        } else {
-            debug!("typ: {} has no dtor, and thus is uninteresting",
-                   typ.repr(rcx.tcx()));
-            has_dtor_of_interest = false;
-        }
-
-        if has_dtor_of_interest {
-=======
         if has_dtor_of_interest(rcx.tcx(), dtor_kind, typ, span) {
->>>>>>> bd371182
             // If `typ` has a destructor, then we must ensure that all
             // borrowed data reachable via `typ` must outlive the
             // parent of `scope`. (It does not suffice for it to
