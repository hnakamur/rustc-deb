use super::autoderef::Autoderef;
use super::method::MethodCallee;
use super::{Expectation, FnCtxt, Needs, TupleArgumentsFlag};

use errors::Applicability;
use hir::def::Def;
use hir::def_id::{DefId, LOCAL_CRATE};
use rustc::ty::adjustment::{Adjust, Adjustment, AllowTwoPhase, AutoBorrow, AutoBorrowMutability};
use rustc::ty::{self, Ty, TyCtxt, TypeFoldable};
use rustc::{infer, traits};
use rustc::infer::type_variable::TypeVariableOrigin;
use rustc_target::spec::abi;
use syntax::ast::Ident;
use syntax_pos::Span;

use rustc::hir;

/// Check that it is legal to call methods of the trait corresponding
/// to `trait_id` (this only cares about the trait, not the specific
/// method that is called)
pub fn check_legal_trait_for_method_call(tcx: TyCtxt, span: Span, trait_id: DefId) {
    if tcx.lang_items().drop_trait() == Some(trait_id) {
        struct_span_err!(tcx.sess, span, E0040, "explicit use of destructor method")
            .span_label(span, "explicit destructor calls not allowed")
            .emit();
    }
}

enum CallStep<'tcx> {
    Builtin(Ty<'tcx>),
    DeferredClosure(ty::FnSig<'tcx>),
    /// e.g., enum variant constructors
    Overloaded(MethodCallee<'tcx>),
}

impl<'a, 'gcx, 'tcx> FnCtxt<'a, 'gcx, 'tcx> {
    pub fn check_call(
        &self,
        call_expr: &'gcx hir::Expr,
        callee_expr: &'gcx hir::Expr,
        arg_exprs: &'gcx [hir::Expr],
        expected: Expectation<'tcx>,
    ) -> Ty<'tcx> {
        let original_callee_ty = self.check_expr(callee_expr);
        let expr_ty = self.structurally_resolved_type(call_expr.span, original_callee_ty);

        let mut autoderef = self.autoderef(callee_expr.span, expr_ty);
        let mut result = None;
        while result.is_none() && autoderef.next().is_some() {
            result = self.try_overloaded_call_step(call_expr, callee_expr, arg_exprs, &autoderef);
        }
        autoderef.finalize(self);

        let output = match result {
            None => {
                // this will report an error since original_callee_ty is not a fn
                self.confirm_builtin_call(call_expr, original_callee_ty, arg_exprs, expected)
            }

            Some(CallStep::Builtin(callee_ty)) => {
                self.confirm_builtin_call(call_expr, callee_ty, arg_exprs, expected)
            }

            Some(CallStep::DeferredClosure(fn_sig)) => {
                self.confirm_deferred_closure_call(call_expr, arg_exprs, expected, fn_sig)
            }

            Some(CallStep::Overloaded(method_callee)) => {
                self.confirm_overloaded_call(call_expr, arg_exprs, expected, method_callee)
            }
        };

        // we must check that return type of called functions is WF:
        self.register_wf_obligation(output, call_expr.span, traits::MiscObligation);

        output
    }

    fn try_overloaded_call_step(
        &self,
        call_expr: &'gcx hir::Expr,
        callee_expr: &'gcx hir::Expr,
        arg_exprs: &'gcx [hir::Expr],
        autoderef: &Autoderef<'a, 'gcx, 'tcx>,
    ) -> Option<CallStep<'tcx>> {
        let adjusted_ty = autoderef.unambiguous_final_ty(self);
        debug!(
            "try_overloaded_call_step(call_expr={:?}, adjusted_ty={:?})",
            call_expr, adjusted_ty
        );

        // If the callee is a bare function or a closure, then we're all set.
        match adjusted_ty.sty {
            ty::FnDef(..) | ty::FnPtr(_) => {
                let adjustments = autoderef.adjust_steps(self, Needs::None);
                self.apply_adjustments(callee_expr, adjustments);
                return Some(CallStep::Builtin(adjusted_ty));
            }

            ty::Closure(def_id, substs) => {
                assert_eq!(def_id.krate, LOCAL_CRATE);

                // Check whether this is a call to a closure where we
                // haven't yet decided on whether the closure is fn vs
                // fnmut vs fnonce. If so, we have to defer further processing.
                if self.closure_kind(def_id, substs).is_none() {
                    let closure_ty = self.closure_sig(def_id, substs);
                    let fn_sig = self
                        .replace_bound_vars_with_fresh_vars(
                            call_expr.span,
                            infer::FnCall,
                            &closure_ty,
                        )
                        .0;
                    let adjustments = autoderef.adjust_steps(self, Needs::None);
                    self.record_deferred_call_resolution(
                        def_id,
                        DeferredCallResolution {
                            call_expr,
                            callee_expr,
                            adjusted_ty,
                            adjustments,
                            fn_sig,
                            closure_def_id: def_id,
                            closure_substs: substs,
                        },
                    );
                    return Some(CallStep::DeferredClosure(fn_sig));
                }
            }

            // Hack: we know that there are traits implementing Fn for &F
            // where F:Fn and so forth. In the particular case of types
            // like `x: &mut FnMut()`, if there is a call `x()`, we would
            // normally translate to `FnMut::call_mut(&mut x, ())`, but
            // that winds up requiring `mut x: &mut FnMut()`. A little
            // over the top. The simplest fix by far is to just ignore
            // this case and deref again, so we wind up with
            // `FnMut::call_mut(&mut *x, ())`.
            ty::Ref(..) if autoderef.step_count() == 0 => {
                return None;
            }

            _ => {}
        }

        // Now, we look for the implementation of a Fn trait on the object's type.
        // We first do it with the explicit instruction to look for an impl of
        // `Fn<Tuple>`, with the tuple `Tuple` having an arity corresponding
        // to the number of call parameters.
        // If that fails (or_else branch), we try again without specifying the
        // shape of the tuple (hence the None). This allows to detect an Fn trait
        // is implemented, and use this information for diagnostic.
        self.try_overloaded_call_traits(call_expr, adjusted_ty, Some(arg_exprs))
            .or_else(|| self.try_overloaded_call_traits(call_expr, adjusted_ty, None))
            .map(|(autoref, method)| {
                let mut adjustments = autoderef.adjust_steps(self, Needs::None);
                adjustments.extend(autoref);
                self.apply_adjustments(callee_expr, adjustments);
                CallStep::Overloaded(method)
            })
    }

    fn try_overloaded_call_traits(
        &self,
        call_expr: &hir::Expr,
        adjusted_ty: Ty<'tcx>,
        opt_arg_exprs: Option<&'gcx [hir::Expr]>,
    ) -> Option<(Option<Adjustment<'tcx>>, MethodCallee<'tcx>)> {
        // Try the options that are least restrictive on the caller first.
        for &(opt_trait_def_id, method_name, borrow) in &[
            (
                self.tcx.lang_items().fn_trait(),
                Ident::from_str("call"),
                true,
            ),
            (
                self.tcx.lang_items().fn_mut_trait(),
                Ident::from_str("call_mut"),
                true,
            ),
            (
                self.tcx.lang_items().fn_once_trait(),
                Ident::from_str("call_once"),
                false,
            ),
        ] {
            let trait_def_id = match opt_trait_def_id {
                Some(def_id) => def_id,
                None => continue,
            };

            let opt_input_types = opt_arg_exprs.map(|arg_exprs| [self.tcx.mk_tup(
                arg_exprs
                .iter()
                .map(|e| self.next_ty_var(
                    TypeVariableOrigin::TypeInference(e.span)
                ))
            )]);
            let opt_input_types = opt_input_types.as_ref().map(AsRef::as_ref);

            if let Some(ok) = self.lookup_method_in_trait(
                call_expr.span,
                method_name,
                trait_def_id,
                adjusted_ty,
                opt_input_types,
            ) {
                let method = self.register_infer_ok_obligations(ok);
                let mut autoref = None;
                if borrow {
                    if let ty::Ref(region, _, mutbl) = method.sig.inputs()[0].sty {
                        let mutbl = match mutbl {
                            hir::MutImmutable => AutoBorrowMutability::Immutable,
                            hir::MutMutable => AutoBorrowMutability::Mutable {
                                // For initial two-phase borrow
                                // deployment, conservatively omit
                                // overloaded function call ops.
                                allow_two_phase_borrow: AllowTwoPhase::No,
                            },
                        };
                        autoref = Some(Adjustment {
                            kind: Adjust::Borrow(AutoBorrow::Ref(region, mutbl)),
                            target: method.sig.inputs()[0],
                        });
                    }
                }
                return Some((autoref, method));
            }
        }

        None
    }

    fn confirm_builtin_call(
        &self,
        call_expr: &hir::Expr,
        callee_ty: Ty<'tcx>,
        arg_exprs: &'gcx [hir::Expr],
        expected: Expectation<'tcx>,
    ) -> Ty<'tcx> {
        let (fn_sig, def_span) = match callee_ty.sty {
            ty::FnDef(def_id, _) => (
                callee_ty.fn_sig(self.tcx),
                self.tcx.hir().span_if_local(def_id),
            ),
            ty::FnPtr(sig) => (sig, None),
            ref t => {
                let mut unit_variant = None;
                if let &ty::Adt(adt_def, ..) = t {
                    if adt_def.is_enum() {
                        if let hir::ExprKind::Call(ref expr, _) = call_expr.node {
                            unit_variant = Some(self.tcx.hir().node_to_pretty_string(expr.id))
                        }
                    }
                }

                if let hir::ExprKind::Call(ref callee, _) = call_expr.node {
                    let mut err = type_error_struct!(
                        self.tcx.sess,
                        callee.span,
                        callee_ty,
                        E0618,
                        "expected function, found {}",
                        match unit_variant {
                            Some(ref path) => format!("enum variant `{}`", path),
                            None => format!("`{}`", callee_ty),
                        }
                    );

                    if let Some(ref path) = unit_variant {
                        err.span_suggestion_with_applicability(
                            call_expr.span,
                            &format!(
                                "`{}` is a unit variant, you need to write it \
                                 without the parenthesis",
                                path
                            ),
                            path.to_string(),
                            Applicability::MachineApplicable,
                        );
                    }

                    let mut inner_callee_path = None;
                    let def = match callee.node {
                        hir::ExprKind::Path(ref qpath) => {
                            self.tables.borrow().qpath_def(qpath, callee.hir_id)
                        }
                        hir::ExprKind::Call(ref inner_callee, _) => {
                            // If the call spans more than one line and the callee kind is
                            // itself another `ExprCall`, that's a clue that we might just be
                            // missing a semicolon (Issue #51055)
                            let call_is_multiline =
                                self.tcx.sess.source_map().is_multiline(call_expr.span);
                            if call_is_multiline {
                                let span = self.tcx.sess.source_map().next_point(callee.span);
                                err.span_suggestion_with_applicability(
                                    span,
                                    "try adding a semicolon",
                                    ";".to_owned(),
                                    Applicability::MaybeIncorrect,
                                );
                            }
                            if let hir::ExprKind::Path(ref inner_qpath) = inner_callee.node {
                                inner_callee_path = Some(inner_qpath);
                                self.tables
                                    .borrow()
                                    .qpath_def(inner_qpath, inner_callee.hir_id)
                            } else {
                                Def::Err
                            }
                        }
                        _ => Def::Err,
                    };

                    err.span_label(call_expr.span, "call expression requires function");

                    let def_span = match def {
                        Def::Err => None,
<<<<<<< HEAD
                        Def::Local(id) | Def::Upvar(id, ..) => {
                            Some(self.tcx.hir.span(id))
                        }
                        _ => def.opt_def_id().and_then(|did| self.tcx.hir.span_if_local(did)),
=======
                        Def::Local(id) | Def::Upvar(id, ..) => Some(self.tcx.hir().span(id)),
                        _ => def
                            .opt_def_id()
                            .and_then(|did| self.tcx.hir().span_if_local(did)),
>>>>>>> cec7a926
                    };
                    if let Some(span) = def_span {
                        let label = match (unit_variant, inner_callee_path) {
                            (Some(path), _) => format!("`{}` defined here", path),
                            (_, Some(hir::QPath::Resolved(_, path))) => format!(
                                "`{}` defined here returns `{}`",
                                path,
                                callee_ty.to_string()
                            ),
                            _ => format!("`{}` defined here", callee_ty.to_string()),
                        };
                        err.span_label(span, label);
                    }
                    err.emit();
                } else {
                    bug!(
                        "call_expr.node should be an ExprKind::Call, got {:?}",
                        call_expr.node
                    );
                }

                // This is the "default" function signature, used in case of error.
                // In that case, we check each argument against "error" in order to
                // set up all the node type bindings.
                (
                    ty::Binder::bind(self.tcx.mk_fn_sig(
                        self.err_args(arg_exprs.len()).into_iter(),
                        self.tcx.types.err,
                        false,
                        hir::Unsafety::Normal,
                        abi::Abi::Rust,
                    )),
                    None,
                )
            }
        };

        // Replace any late-bound regions that appear in the function
        // signature with region variables. We also have to
        // renormalize the associated types at this point, since they
        // previously appeared within a `Binder<>` and hence would not
        // have been normalized before.
        let fn_sig = self
            .replace_bound_vars_with_fresh_vars(call_expr.span, infer::FnCall, &fn_sig)
            .0;
        let fn_sig = self.normalize_associated_types_in(call_expr.span, &fn_sig);

        // Call the generic checker.
        let expected_arg_tys = self.expected_inputs_for_expected_output(
            call_expr.span,
            expected,
            fn_sig.output(),
            fn_sig.inputs(),
        );
        self.check_argument_types(
            call_expr.span,
            call_expr.span,
            fn_sig.inputs(),
            &expected_arg_tys[..],
            arg_exprs,
            fn_sig.variadic,
            TupleArgumentsFlag::DontTupleArguments,
            def_span,
        );

        fn_sig.output()
    }

    fn confirm_deferred_closure_call(
        &self,
        call_expr: &hir::Expr,
        arg_exprs: &'gcx [hir::Expr],
        expected: Expectation<'tcx>,
        fn_sig: ty::FnSig<'tcx>,
    ) -> Ty<'tcx> {
        // `fn_sig` is the *signature* of the cosure being called. We
        // don't know the full details yet (`Fn` vs `FnMut` etc), but we
        // do know the types expected for each argument and the return
        // type.

        let expected_arg_tys = self.expected_inputs_for_expected_output(
            call_expr.span,
            expected,
            fn_sig.output().clone(),
            fn_sig.inputs(),
        );

        self.check_argument_types(
            call_expr.span,
            call_expr.span,
            fn_sig.inputs(),
            &expected_arg_tys,
            arg_exprs,
            fn_sig.variadic,
            TupleArgumentsFlag::TupleArguments,
            None,
        );

        fn_sig.output()
    }

    fn confirm_overloaded_call(
        &self,
        call_expr: &hir::Expr,
        arg_exprs: &'gcx [hir::Expr],
        expected: Expectation<'tcx>,
        method_callee: MethodCallee<'tcx>,
    ) -> Ty<'tcx> {
        let output_type = self.check_method_argument_types(
            call_expr.span,
            call_expr.span,
            Ok(method_callee),
            arg_exprs,
            TupleArgumentsFlag::TupleArguments,
            expected,
        );

        self.write_method_call(call_expr.hir_id, method_callee);
        output_type
    }
}

#[derive(Debug)]
pub struct DeferredCallResolution<'gcx: 'tcx, 'tcx> {
    call_expr: &'gcx hir::Expr,
    callee_expr: &'gcx hir::Expr,
    adjusted_ty: Ty<'tcx>,
    adjustments: Vec<Adjustment<'tcx>>,
    fn_sig: ty::FnSig<'tcx>,
    closure_def_id: DefId,
    closure_substs: ty::ClosureSubsts<'tcx>,
}

impl<'a, 'gcx, 'tcx> DeferredCallResolution<'gcx, 'tcx> {
    pub fn resolve(self, fcx: &FnCtxt<'a, 'gcx, 'tcx>) {
        debug!("DeferredCallResolution::resolve() {:?}", self);

        // we should not be invoked until the closure kind has been
        // determined by upvar inference
        assert!(fcx
            .closure_kind(self.closure_def_id, self.closure_substs)
            .is_some());

        // We may now know enough to figure out fn vs fnmut etc.
        match fcx.try_overloaded_call_traits(self.call_expr, self.adjusted_ty, None) {
            Some((autoref, method_callee)) => {
                // One problem is that when we get here, we are going
                // to have a newly instantiated function signature
                // from the call trait. This has to be reconciled with
                // the older function signature we had before. In
                // principle we *should* be able to fn_sigs(), but we
                // can't because of the annoying need for a TypeTrace.
                // (This always bites me, should find a way to
                // refactor it.)
                let method_sig = method_callee.sig;

                debug!("attempt_resolution: method_callee={:?}", method_callee);

                for (method_arg_ty, self_arg_ty) in
                    method_sig.inputs().iter().skip(1).zip(self.fn_sig.inputs())
                {
                    fcx.demand_eqtype(self.call_expr.span, &self_arg_ty, &method_arg_ty);
                }

                fcx.demand_eqtype(
                    self.call_expr.span,
                    method_sig.output(),
                    self.fn_sig.output(),
                );

                let mut adjustments = self.adjustments;
                adjustments.extend(autoref);
                fcx.apply_adjustments(self.callee_expr, adjustments);

                fcx.write_method_call(self.call_expr.hir_id, method_callee);
            }
            None => {
                span_bug!(
                    self.call_expr.span,
                    "failed to find an overloaded call trait for closure call"
                );
            }
        }
    }
}<|MERGE_RESOLUTION|>--- conflicted
+++ resolved
@@ -317,17 +317,10 @@
 
                     let def_span = match def {
                         Def::Err => None,
-<<<<<<< HEAD
-                        Def::Local(id) | Def::Upvar(id, ..) => {
-                            Some(self.tcx.hir.span(id))
-                        }
-                        _ => def.opt_def_id().and_then(|did| self.tcx.hir.span_if_local(did)),
-=======
                         Def::Local(id) | Def::Upvar(id, ..) => Some(self.tcx.hir().span(id)),
                         _ => def
                             .opt_def_id()
                             .and_then(|did| self.tcx.hir().span_if_local(did)),
->>>>>>> cec7a926
                     };
                     if let Some(span) = def_span {
                         let label = match (unit_variant, inner_callee_path) {
