//! # Feature gating
//!
//! This module implements the gating necessary for preventing certain compiler
//! features from being used by default. This module will crawl a pre-expanded
//! AST to ensure that there are no features which are used that are not
//! enabled.
//!
//! Features are enabled in programs via the crate-level attributes of
//! `#![feature(...)]` with a comma-separated list of features.
//!
//! For the purpose of future feature-tracking, once code for detection of feature
//! gate usage is added, *do not remove it again* even once the feature
//! becomes stable.

use self::AttributeType::*;
use self::AttributeGate::*;

use rustc_data_structures::fx::FxHashMap;
use rustc_target::spec::abi::Abi;
use ast::{self, NodeId, PatKind, RangeEnd};
use attr;
use source_map::Spanned;
use edition::{ALL_EDITIONS, Edition};
use syntax_pos::{Span, DUMMY_SP};
use errors::{DiagnosticBuilder, Handler};
use visit::{self, FnKind, Visitor};
use parse::ParseSess;
use symbol::Symbol;

use std::env;

macro_rules! set {
    ($field: ident) => {{
        fn f(features: &mut Features, _: Span) {
            features.$field = true;
        }
        f as fn(&mut Features, Span)
    }}
}

macro_rules! declare_features {
    ($((active, $feature: ident, $ver: expr, $issue: expr, $edition: expr),)+) => {
        /// Represents active features that are currently being implemented or
        /// currently being considered for addition/removal.
        const ACTIVE_FEATURES:
            &[(&str, &str, Option<u32>, Option<Edition>, fn(&mut Features, Span))] =
            &[$((stringify!($feature), $ver, $issue, $edition, set!($feature))),+];

        /// A set of features to be used by later passes.
        #[derive(Clone)]
        pub struct Features {
            /// `#![feature]` attrs for language features, for error reporting
            pub declared_lang_features: Vec<(Symbol, Span, Option<Symbol>)>,
            /// `#![feature]` attrs for non-language (library) features
            pub declared_lib_features: Vec<(Symbol, Span)>,
            $(pub $feature: bool),+
        }

        impl Features {
            pub fn new() -> Features {
                Features {
                    declared_lang_features: Vec::new(),
                    declared_lib_features: Vec::new(),
                    $($feature: false),+
                }
            }

            pub fn walk_feature_fields<F>(&self, mut f: F)
                where F: FnMut(&str, bool)
            {
                $(f(stringify!($feature), self.$feature);)+
            }
        }
    };

    ($((removed, $feature: ident, $ver: expr, $issue: expr, None, $reason: expr),)+) => {
        /// Represents unstable features which have since been removed (it was once Active)
        const REMOVED_FEATURES: &[(&str, &str, Option<u32>, Option<&str>)] = &[
            $((stringify!($feature), $ver, $issue, $reason)),+
        ];
    };

    ($((stable_removed, $feature: ident, $ver: expr, $issue: expr, None),)+) => {
        /// Represents stable features which have since been removed (it was once Accepted)
        const STABLE_REMOVED_FEATURES: &[(&str, &str, Option<u32>, Option<&str>)] = &[
            $((stringify!($feature), $ver, $issue, None)),+
        ];
    };

    ($((accepted, $feature: ident, $ver: expr, $issue: expr, None),)+) => {
        /// Those language feature has since been Accepted (it was once Active)
        const ACCEPTED_FEATURES: &[(&str, &str, Option<u32>, Option<&str>)] = &[
            $((stringify!($feature), $ver, $issue, None)),+
        ];
    }
}

// If you change this, please modify `src/doc/unstable-book` as well.
//
// Don't ever remove anything from this list; set them to 'Removed'.
//
// The version numbers here correspond to the version in which the current status
// was set. This is most important for knowing when a particular feature became
// stable (active).
//
// N.B., `tools/tidy/src/features.rs` parses this information directly out of the
// source, so take care when modifying it.

declare_features! (
    (active, asm, "1.0.0", Some(29722), None),
    (active, concat_idents, "1.0.0", Some(29599), None),
    (active, link_args, "1.0.0", Some(29596), None),
    (active, log_syntax, "1.0.0", Some(29598), None),
    (active, non_ascii_idents, "1.0.0", Some(55467), None),
    (active, plugin_registrar, "1.0.0", Some(29597), None),
    (active, thread_local, "1.0.0", Some(29594), None),
    (active, trace_macros, "1.0.0", Some(29598), None),

    // rustc internal, for now
    (active, intrinsics, "1.0.0", None, None),
    (active, lang_items, "1.0.0", None, None),
    (active, format_args_nl, "1.29.0", None, None),

    (active, link_llvm_intrinsics, "1.0.0", Some(29602), None),
    (active, linkage, "1.0.0", Some(29603), None),
    (active, quote, "1.0.0", Some(29601), None),

    // rustc internal
    (active, rustc_diagnostic_macros, "1.0.0", None, None),
    (active, rustc_const_unstable, "1.0.0", None, None),
    (active, box_syntax, "1.0.0", Some(49733), None),
    (active, unboxed_closures, "1.0.0", Some(29625), None),

    (active, fundamental, "1.0.0", Some(29635), None),
    (active, main, "1.0.0", Some(29634), None),
    (active, needs_allocator, "1.4.0", Some(27389), None),
    (active, on_unimplemented, "1.0.0", Some(29628), None),
    (active, plugin, "1.0.0", Some(29597), None),
    (active, simd_ffi, "1.0.0", Some(27731), None),
    (active, start, "1.0.0", Some(29633), None),
    (active, structural_match, "1.8.0", Some(31434), None),
    (active, panic_runtime, "1.10.0", Some(32837), None),
    (active, needs_panic_runtime, "1.10.0", Some(32837), None),

    // Features specific to OIBIT (auto traits)
    (active, optin_builtin_traits, "1.0.0", Some(13231), None),

    // Allows `#[staged_api]`.
    //
    // rustc internal
    (active, staged_api, "1.0.0", None, None),

    // Allows `#![no_core]`.
    (active, no_core, "1.3.0", Some(29639), None),

    // Allows the use of `box` in patterns (RFC 469).
    (active, box_patterns, "1.0.0", Some(29641), None),

    // Allows the use of the `unsafe_destructor_blind_to_params` attribute (RFC 1238).
    (active, dropck_parametricity, "1.3.0", Some(28498), None),

    // Allows using the `may_dangle` attribute (RFC 1327).
    (active, dropck_eyepatch, "1.10.0", Some(34761), None),

    // Allows the use of custom attributes (RFC 572).
    (active, custom_attribute, "1.0.0", Some(29642), None),

    // Allows the use of `rustc_*` attributes (RFC 572).
    (active, rustc_attrs, "1.0.0", Some(29642), None),

    // Allows the use of non lexical lifetimes (RFC 2094).
    (active, nll, "1.0.0", Some(43234), None),

    // Allows the use of `#[allow_internal_unstable]`. This is an
    // attribute on `macro_rules!` and can't use the attribute handling
    // below (it has to be checked before expansion possibly makes
    // macros disappear).
    //
    // rustc internal
    (active, allow_internal_unstable, "1.0.0", None, None),

    // Allows the use of `#[allow_internal_unsafe]`. This is an
    // attribute on `macro_rules!` and can't use the attribute handling
    // below (it has to be checked before expansion possibly makes
    // macros disappear).
    //
    // rustc internal
    (active, allow_internal_unsafe, "1.0.0", None, None),

    // Allows the use of slice patterns (issue #23121).
    (active, slice_patterns, "1.0.0", Some(23121), None),

    // Allows the definition of `const` functions with some advanced features.
    (active, const_fn, "1.2.0", Some(57563), None),

    // Allows accessing fields of unions inside `const` functions.
    (active, const_fn_union, "1.27.0", Some(51909), None),

    // Allows casting raw pointers to `usize` during const eval.
    (active, const_raw_ptr_to_usize_cast, "1.27.0", Some(51910), None),

    // Allows dereferencing raw pointers during const eval.
    (active, const_raw_ptr_deref, "1.27.0", Some(51911), None),

    // Allows reinterpretation of the bits of a value of one type as another type during const eval.
    (active, const_transmute, "1.29.0", Some(53605), None),

    // Allows comparing raw pointers during const eval.
    (active, const_compare_raw_pointers, "1.27.0", Some(53020), None),

    // Allows panicking during const eval (producing compile-time errors).
    (active, const_panic, "1.30.0", Some(51999), None),

    // Allows using `#[prelude_import]` on glob `use` items.
    //
    // rustc internal
    (active, prelude_import, "1.2.0", None, None),

    // Allows default type parameters to influence type inference.
    (active, default_type_parameter_fallback, "1.3.0", Some(27336), None),

    // Allows associated type defaults.
    (active, associated_type_defaults, "1.2.0", Some(29661), None),

    // Allows `repr(simd)` and importing the various simd intrinsics.
    (active, repr_simd, "1.4.0", Some(27731), None),

    // Allows `extern "platform-intrinsic" { ... }`.
    (active, platform_intrinsics, "1.4.0", Some(27731), None),

    // Allows `#[unwind(..)]`.
    //
    // rustc internal for rust runtime
    (active, unwind_attributes, "1.4.0", None, None),

    // Allows the use of `#[naked]` on functions.
    (active, naked_functions, "1.9.0", Some(32408), None),

    // Allows `#[no_debug]`.
    (active, no_debug, "1.5.0", Some(29721), None),

    // Allows `#[omit_gdb_pretty_printer_section]`.
    //
    // rustc internal
    (active, omit_gdb_pretty_printer_section, "1.5.0", None, None),

    // Allows attributes on expressions and non-item statements.
    (active, stmt_expr_attributes, "1.6.0", Some(15701), None),

    // Allows the use of type ascription in expressions.
    (active, type_ascription, "1.6.0", Some(23416), None),

    // Allows `cfg(target_thread_local)`.
    (active, cfg_target_thread_local, "1.7.0", Some(29594), None),

    // rustc internal
    (active, abi_vectorcall, "1.7.0", None, None),

    // Allows `X..Y` patterns.
    (active, exclusive_range_pattern, "1.11.0", Some(37854), None),

    // impl specialization (RFC 1210)
    (active, specialization, "1.7.0", Some(31844), None),

    // Allows `cfg(target_has_atomic = "...")`.
    (active, cfg_target_has_atomic, "1.9.0", Some(32976), None),

    // The `!` type. Does not imply 'exhaustive_patterns' (below) any more.
    (active, never_type, "1.13.0", Some(35121), None),

    // Allows exhaustive pattern matching on types that contain uninhabited types.
    (active, exhaustive_patterns, "1.13.0", Some(51085), None),

    // Allows untagged unions `union U { ... }`.
    (active, untagged_unions, "1.13.0", Some(32836), None),

    // Used to identify the `compiler_builtins` crate.
    //
    // rustc internal.
    (active, compiler_builtins, "1.13.0", None, None),

    // Allows `#[link(..., cfg(..))]`.
    (active, link_cfg, "1.14.0", Some(37406), None),

    // Allows `extern "ptx-*" fn()`.
    (active, abi_ptx, "1.15.0", Some(38788), None),

    // The `repr(i128)` annotation for enums.
    (active, repr128, "1.16.0", Some(35118), None),

    // The `unadjusted` ABI; perma-unstable.
    //
    // rustc internal
    (active, abi_unadjusted, "1.16.0", None, None),

    // Declarative macros 2.0 (`macro`).
    (active, decl_macro, "1.17.0", Some(39412), None),

    // Allows `#[link(kind="static-nobundle"...)]`.
    (active, static_nobundle, "1.16.0", Some(37403), None),

    // Allows `extern "msp430-interrupt" fn()`.
    (active, abi_msp430_interrupt, "1.16.0", Some(38487), None),

    // Used to identify crates that contain sanitizer runtimes.
    //
    // rustc internal
    (active, sanitizer_runtime, "1.17.0", None, None),

    // Used to identify crates that contain the profiler runtime.
    //
    // rustc internal
    (active, profiler_runtime, "1.18.0", None, None),

    // Allows `extern "x86-interrupt" fn()`.
    (active, abi_x86_interrupt, "1.17.0", Some(40180), None),

    // Allows the `try {...}` expression.
    (active, try_blocks, "1.29.0", Some(31436), None),

    // Allows module-level inline assembly by way of `global_asm!()`.
    (active, global_asm, "1.18.0", Some(35119), None),

    // Allows overlapping impls of marker traits.
    (active, overlapping_marker_traits, "1.18.0", Some(29864), None),

    // Trait attribute to allow overlapping impls.
    (active, marker_trait_attr, "1.30.0", Some(29864), None),

    // rustc internal
    (active, abi_thiscall, "1.19.0", None, None),

    // Allows a test to fail without failing the whole suite.
    (active, allow_fail, "1.19.0", Some(46488), None),

    // Allows unsized tuple coercion.
    (active, unsized_tuple_coercion, "1.20.0", Some(42877), None),

    // Generators
    (active, generators, "1.21.0", Some(43122), None),

    // Trait aliases
    (active, trait_alias, "1.24.0", Some(41517), None),

    // rustc internal
    (active, allocator_internals, "1.20.0", None, None),

    // `#[doc(cfg(...))]`
    (active, doc_cfg, "1.21.0", Some(43781), None),
    // `#[doc(masked)]`
    (active, doc_masked, "1.21.0", Some(44027), None),
    // `#[doc(spotlight)]`
    (active, doc_spotlight, "1.22.0", Some(45040), None),
    // `#[doc(include = "some-file")]`
    (active, external_doc, "1.22.0", Some(44732), None),

    // Future-proofing enums/structs with `#[non_exhaustive]` attribute (RFC 2008).
    (active, non_exhaustive, "1.22.0", Some(44109), None),

    // Adds `crate` as visibility modifier, synonymous with `pub(crate)`.
    (active, crate_visibility_modifier, "1.23.0", Some(53120), None),

    // extern types
    (active, extern_types, "1.23.0", Some(43467), None),

    // Allows trait methods with arbitrary self types.
    (active, arbitrary_self_types, "1.23.0", Some(44874), None),

    // In-band lifetime bindings (e.g., `fn foo(x: &'a u8) -> &'a u8`).
    (active, in_band_lifetimes, "1.23.0", Some(44524), None),

    // Generic associated types (RFC 1598)
    (active, generic_associated_types, "1.23.0", Some(44265), None),

    // Infer static outlives requirements (RFC 2093).
    (active, infer_static_outlives_requirements, "1.26.0", Some(54185), None),

    // Allows macro invocations in `extern {}` blocks.
    (active, macros_in_extern, "1.27.0", Some(49476), None),

    // `existential type`
    (active, existential_type, "1.28.0", Some(34511), None),

    // unstable `#[target_feature]` directives
    (active, arm_target_feature, "1.27.0", Some(44839), None),
    (active, aarch64_target_feature, "1.27.0", Some(44839), None),
    (active, hexagon_target_feature, "1.27.0", Some(44839), None),
    (active, powerpc_target_feature, "1.27.0", Some(44839), None),
    (active, mips_target_feature, "1.27.0", Some(44839), None),
    (active, avx512_target_feature, "1.27.0", Some(44839), None),
    (active, mmx_target_feature, "1.27.0", Some(44839), None),
    (active, sse4a_target_feature, "1.27.0", Some(44839), None),
    (active, tbm_target_feature, "1.27.0", Some(44839), None),
    (active, wasm_target_feature, "1.30.0", Some(44839), None),
    (active, adx_target_feature, "1.32.0", Some(44839), None),
    (active, cmpxchg16b_target_feature, "1.32.0", Some(44839), None),

    // Allows macro invocations on modules expressions and statements and
    // procedural macros to expand to non-items.
    (active, proc_macro_hygiene, "1.30.0", Some(54727), None),

    // `#[doc(alias = "...")]`
    (active, doc_alias, "1.27.0", Some(50146), None),

    // inconsistent bounds in where clauses
    (active, trivial_bounds, "1.28.0", Some(48214), None),

    // `'a: { break 'a; }`
    (active, label_break_value, "1.28.0", Some(48594), None),

    // Exhaustive pattern matching on `usize` and `isize`.
    (active, precise_pointer_size_matching, "1.32.0", Some(56354), None),

    // `#[doc(keyword = "...")]`
    (active, doc_keyword, "1.28.0", Some(51315), None),

    // Allows async and await syntax.
    (active, async_await, "1.28.0", Some(50547), None),

    // `#[alloc_error_handler]`
    (active, alloc_error_handler, "1.29.0", Some(51540), None),

    (active, abi_amdgpu_kernel, "1.29.0", Some(51575), None),

    // Added for testing E0705; perma-unstable.
    (active, test_2018_feature, "1.31.0", Some(0), Some(Edition::Edition2018)),

    // support for arbitrary delimited token streams in non-macro attributes
    (active, unrestricted_attribute_tokens, "1.30.0", Some(55208), None),

    // Allows unsized rvalues at arguments and parameters.
    (active, unsized_locals, "1.30.0", Some(48055), None),

    // `#![test_runner]`
    // `#[test_case]`
    (active, custom_test_frameworks, "1.30.0", Some(50297), None),

    // non-builtin attributes in inner attribute position
    (active, custom_inner_attributes, "1.30.0", Some(54726), None),

    // Allow mixing of bind-by-move in patterns and references to
    // those identifiers in guards, *if* we are using MIR-borrowck
    // (aka NLL). Essentially this means you need to be using the
    // 2018 edition or later.
    (active, bind_by_move_pattern_guards, "1.30.0", Some(15287), None),

    // Allows `impl Trait` in bindings (`let`, `const`, `static`).
    (active, impl_trait_in_bindings, "1.30.0", Some(34511), None),

    // Allows `const _: TYPE = VALUE`.
    (active, underscore_const_names, "1.31.0", Some(54912), None),

    // Adds `reason` and `expect` lint attributes.
    (active, lint_reasons, "1.31.0", Some(54503), None),

    // `extern crate self as foo;` puts local crate root into extern prelude under name `foo`.
    (active, extern_crate_self, "1.31.0", Some(56409), None),

    // Allows paths to enum variants on type aliases.
    (active, type_alias_enum_variants, "1.31.0", Some(49683), None),

    // Re-Rebalance coherence
    (active, re_rebalance_coherence, "1.32.0", Some(55437), None),
);

declare_features! (
    (removed, import_shadowing, "1.0.0", None, None, None),
    (removed, managed_boxes, "1.0.0", None, None, None),
    // Allows use of unary negate on unsigned integers, e.g., -e for e: u8
    (removed, negate_unsigned, "1.0.0", Some(29645), None, None),
    (removed, reflect, "1.0.0", Some(27749), None, None),
    // A way to temporarily opt out of opt in copy. This will *never* be accepted.
    (removed, opt_out_copy, "1.0.0", None, None, None),
    (removed, quad_precision_float, "1.0.0", None, None, None),
    (removed, struct_inherit, "1.0.0", None, None, None),
    (removed, test_removed_feature, "1.0.0", None, None, None),
    (removed, visible_private_types, "1.0.0", None, None, None),
    (removed, unsafe_no_drop_flag, "1.0.0", None, None, None),
    // Allows using items which are missing stability attributes
    // rustc internal
    (removed, unmarked_api, "1.0.0", None, None, None),
    (removed, pushpop_unsafe, "1.2.0", None, None, None),
    (removed, allocator, "1.0.0", None, None, None),
    (removed, simd, "1.0.0", Some(27731), None,
     Some("removed in favor of `#[repr(simd)]`")),
    (removed, advanced_slice_patterns, "1.0.0", Some(23121), None,
     Some("merged into `#![feature(slice_patterns)]`")),
    (removed, macro_reexport, "1.0.0", Some(29638), None,
     Some("subsumed by `pub use`")),
    (removed, proc_macro_mod, "1.27.0", Some(54727), None,
     Some("subsumed by `#![feature(proc_macro_hygiene)]`")),
    (removed, proc_macro_expr, "1.27.0", Some(54727), None,
     Some("subsumed by `#![feature(proc_macro_hygiene)]`")),
    (removed, proc_macro_non_items, "1.27.0", Some(54727), None,
     Some("subsumed by `#![feature(proc_macro_hygiene)]`")),
    (removed, proc_macro_gen, "1.27.0", Some(54727), None,
     Some("subsumed by `#![feature(proc_macro_hygiene)]`")),
    (removed, panic_implementation, "1.28.0", Some(44489), None,
     Some("subsumed by `#[panic_handler]`")),
    // Allows the use of `#[derive(Anything)]` as sugar for `#[derive_Anything]`.
    (removed, custom_derive, "1.0.0", Some(29644), None,
     Some("subsumed by `#[proc_macro_derive]`")),
    // Paths of the form: `extern::foo::bar`
    (removed, extern_in_paths, "1.33.0", Some(55600), None,
     Some("subsumed by `::foo::bar` paths")),
);

declare_features! (
    (stable_removed, no_stack_check, "1.0.0", None, None),
);

declare_features! (
    (accepted, associated_types, "1.0.0", None, None),
    // Allows overloading augmented assignment operations like `a += b`.
    (accepted, augmented_assignments, "1.8.0", Some(28235), None),
    // Allows empty structs and enum variants with braces.
    (accepted, braced_empty_structs, "1.8.0", Some(29720), None),
    // Allows indexing into constant arrays.
    (accepted, const_indexing, "1.26.0", Some(29947), None),
    (accepted, default_type_params, "1.0.0", None, None),
    (accepted, globs, "1.0.0", None, None),
    (accepted, if_let, "1.0.0", None, None),
    // A temporary feature gate used to enable parser extensions needed
    // to bootstrap fix for #5723.
    (accepted, issue_5723_bootstrap, "1.0.0", None, None),
    (accepted, macro_rules, "1.0.0", None, None),
    // Allows using `#![no_std]`.
    (accepted, no_std, "1.6.0", None, None),
    (accepted, slicing_syntax, "1.0.0", None, None),
    (accepted, struct_variant, "1.0.0", None, None),
    // These are used to test this portion of the compiler, they don't actually
    // mean anything.
    (accepted, test_accepted_feature, "1.0.0", None, None),
    (accepted, tuple_indexing, "1.0.0", None, None),
    // Allows macros to appear in the type position.
    (accepted, type_macros, "1.13.0", Some(27245), None),
    (accepted, while_let, "1.0.0", None, None),
    // Allows `#[deprecated]` attribute.
    (accepted, deprecated, "1.9.0", Some(29935), None),
    // `expr?`
    (accepted, question_mark, "1.13.0", Some(31436), None),
    // Allows `..` in tuple (struct) patterns.
    (accepted, dotdot_in_tuple_patterns, "1.14.0", Some(33627), None),
    (accepted, item_like_imports, "1.15.0", Some(35120), None),
    // Allows using `Self` and associated types in struct expressions and patterns.
    (accepted, more_struct_aliases, "1.16.0", Some(37544), None),
    // elide `'static` lifetimes in `static`s and `const`s.
    (accepted, static_in_const, "1.17.0", Some(35897), None),
    // Allows field shorthands (`x` meaning `x: x`) in struct literal expressions.
    (accepted, field_init_shorthand, "1.17.0", Some(37340), None),
    // Allows the definition recursive static items.
    (accepted, static_recursion, "1.17.0", Some(29719), None),
    // `pub(restricted)` visibilities (RFC 1422)
    (accepted, pub_restricted, "1.18.0", Some(32409), None),
    // `#![windows_subsystem]`
    (accepted, windows_subsystem, "1.18.0", Some(37499), None),
    // Allows `break {expr}` with a value inside `loop`s.
    (accepted, loop_break_value, "1.19.0", Some(37339), None),
    // Permits numeric fields in struct expressions and patterns.
    (accepted, relaxed_adts, "1.19.0", Some(35626), None),
    // Coerces non capturing closures to function pointers.
    (accepted, closure_to_fn_coercion, "1.19.0", Some(39817), None),
    // Allows attributes on struct literal fields.
    (accepted, struct_field_attributes, "1.20.0", Some(38814), None),
    // Allows the definition of associated constants in `trait` or `impl` blocks.
    (accepted, associated_consts, "1.20.0", Some(29646), None),
    // Usage of the `compile_error!` macro.
    (accepted, compile_error, "1.20.0", Some(40872), None),
    // See rust-lang/rfcs#1414. Allows code like `let x: &'static u32 = &42` to work.
    (accepted, rvalue_static_promotion, "1.21.0", Some(38865), None),
    // Allows `Drop` types in constants (RFC 1440).
    (accepted, drop_types_in_const, "1.22.0", Some(33156), None),
    // Allows the sysV64 ABI to be specified on all platforms
    // instead of just the platforms on which it is the C ABI.
    (accepted, abi_sysv64, "1.24.0", Some(36167), None),
    // Allows `repr(align(16))` struct attribute (RFC 1358).
    (accepted, repr_align, "1.25.0", Some(33626), None),
    // Allows '|' at beginning of match arms (RFC 1925).
    (accepted, match_beginning_vert, "1.25.0", Some(44101), None),
    // Nested groups in `use` (RFC 2128)
    (accepted, use_nested_groups, "1.25.0", Some(44494), None),
    // `a..=b` and `..=b`
    (accepted, inclusive_range_syntax, "1.26.0", Some(28237), None),
    // Allows `..=` in patterns (RFC 1192).
    (accepted, dotdoteq_in_patterns, "1.26.0", Some(28237), None),
    // Termination trait in main (RFC 1937)
    (accepted, termination_trait, "1.26.0", Some(43301), None),
    // `Copy`/`Clone` closures (RFC 2132).
    (accepted, clone_closures, "1.26.0", Some(44490), None),
    (accepted, copy_closures, "1.26.0", Some(44490), None),
    // Allows `impl Trait` in function arguments.
    (accepted, universal_impl_trait, "1.26.0", Some(34511), None),
    // Allows `impl Trait` in function return types.
    (accepted, conservative_impl_trait, "1.26.0", Some(34511), None),
    // The `i128` type
    (accepted, i128_type, "1.26.0", Some(35118), None),
    // Default match binding modes (RFC 2005)
    (accepted, match_default_bindings, "1.26.0", Some(42640), None),
    // Allows `'_` placeholder lifetimes.
    (accepted, underscore_lifetimes, "1.26.0", Some(44524), None),
    // Allows attributes on lifetime/type formal parameters in generics (RFC 1327).
    (accepted, generic_param_attrs, "1.27.0", Some(48848), None),
    // Allows `cfg(target_feature = "...")`.
    (accepted, cfg_target_feature, "1.27.0", Some(29717), None),
    // Allows `#[target_feature(...)]`.
    (accepted, target_feature, "1.27.0", None, None),
    // Trait object syntax with `dyn` prefix
    (accepted, dyn_trait, "1.27.0", Some(44662), None),
    // Allows `#[must_use]` on functions, and introduces must-use operators (RFC 1940).
    (accepted, fn_must_use, "1.27.0", Some(43302), None),
    // Allows use of the `:lifetime` macro fragment specifier.
    (accepted, macro_lifetime_matcher, "1.27.0", Some(34303), None),
    // Termination trait in tests (RFC 1937)
    (accepted, termination_trait_test, "1.27.0", Some(48854), None),
    // The `#[global_allocator]` attribute
    (accepted, global_allocator, "1.28.0", Some(27389), None),
    // Allows `#[repr(transparent)]` attribute on newtype structs.
    (accepted, repr_transparent, "1.28.0", Some(43036), None),
    // Procedural macros in `proc-macro` crates
    (accepted, proc_macro, "1.29.0", Some(38356), None),
    // `foo.rs` as an alternative to `foo/mod.rs`
    (accepted, non_modrs_mods, "1.30.0", Some(44660), None),
    // Allows use of the `:vis` macro fragment specifier
    (accepted, macro_vis_matcher, "1.30.0", Some(41022), None),
    // Allows importing and reexporting macros with `use`,
    // enables macro modularization in general.
    (accepted, use_extern_macros, "1.30.0", Some(35896), None),
    // Allows keywords to be escaped for use as identifiers.
    (accepted, raw_identifiers, "1.30.0", Some(48589), None),
    // Attributes scoped to tools.
    (accepted, tool_attributes, "1.30.0", Some(44690), None),
    // Allows multi-segment paths in attributes and derives.
    (accepted, proc_macro_path_invoc, "1.30.0", Some(38356), None),
    // Allows all literals in attribute lists and values of key-value pairs.
    (accepted, attr_literals, "1.30.0", Some(34981), None),
    // Infer outlives requirements (RFC 2093).
    (accepted, infer_outlives_requirements, "1.30.0", Some(44493), None),
    (accepted, panic_handler, "1.30.0", Some(44489), None),
    // Used to preserve symbols (see llvm.used).
    (accepted, used, "1.30.0", Some(40289), None),
    // `crate` in paths
    (accepted, crate_in_paths, "1.30.0", Some(45477), None),
    // Resolve absolute paths as paths from other crates.
    (accepted, extern_absolute_paths, "1.30.0", Some(44660), None),
    // Access to crate names passed via `--extern` through prelude.
    (accepted, extern_prelude, "1.30.0", Some(44660), None),
    // Parentheses in patterns
    (accepted, pattern_parentheses, "1.31.0", Some(51087), None),
    // Allows the definition of `const fn` functions.
    (accepted, min_const_fn, "1.31.0", Some(53555), None),
    // Scoped lints
    (accepted, tool_lints, "1.31.0", Some(44690), None),
    // `impl<I:Iterator> Iterator for &mut Iterator`
    // `impl Debug for Foo<'_>`
    (accepted, impl_header_lifetime_elision, "1.31.0", Some(15872), None),
    // `extern crate foo as bar;` puts `bar` into extern prelude.
    (accepted, extern_crate_item_prelude, "1.31.0", Some(55599), None),
    // Allows use of the `:literal` macro fragment specifier (RFC 1576).
    (accepted, macro_literal_matcher, "1.32.0", Some(35625), None),
    // Use `?` as the Kleene "at most one" operator.
    (accepted, macro_at_most_once_rep, "1.32.0", Some(48075), None),
    // `Self` struct constructor (RFC 2302)
    (accepted, self_struct_ctor, "1.32.0", Some(51994), None),
    // `Self` in type definitions (RFC 2300)
    (accepted, self_in_typedefs, "1.32.0", Some(49303), None),
<<<<<<< HEAD
    // Allows `use x::y;` to search `x` in the current scope.
    (accepted, uniform_paths, "1.32.0", Some(53130), None),
=======
    // Integer match exhaustiveness checking (RFC 2591)
    (accepted, exhaustive_integer_patterns, "1.33.0", Some(50907), None),
    // `use path as _;` and `extern crate c as _;`
    (accepted, underscore_imports, "1.33.0", Some(48216), None),
    // Allows `#[repr(packed(N))]` attribute on structs.
    (accepted, repr_packed, "1.33.0", Some(33158), None),
    // Allows irrefutable patterns in `if let` and `while let` statements (RFC 2086).
    (accepted, irrefutable_let_patterns, "1.33.0", Some(44495), None),
    // Allows calling `const unsafe fn` inside `unsafe` blocks in `const fn` functions.
    (accepted, min_const_unsafe_fn, "1.33.0", Some(55607), None),
    // Allows let bindings, assignments and destructuring in `const` functions and constants.
    // As long as control flow is not implemented in const eval, `&&` and `||` may not be used
    // at the same time as let bindings.
    (accepted, const_let, "1.33.0", Some(48821), None),
    // `#[cfg_attr(predicate, multiple, attributes, here)]`
    (accepted, cfg_attr_multi, "1.33.0", Some(54881), None),
    // Top level or-patterns (`p | q`) in `if let` and `while let`.
    (accepted, if_while_or_patterns, "1.33.0", Some(48215), None),
    // Allows `use x::y;` to search `x` in the current scope.
    (accepted, uniform_paths, "1.32.0", Some(53130), None),
    // Allows `cfg(target_vendor = "...")`.
    (accepted, cfg_target_vendor, "1.33.0", Some(29718), None),
>>>>>>> cec7a926
);

// If you change this, please modify `src/doc/unstable-book` as well. You must
// move that documentation into the relevant place in the other docs, and
// remove the chapter on the flag.

#[derive(Copy, Clone, PartialEq, Debug)]
pub enum AttributeType {
    /// Normal, builtin attribute that is consumed
    /// by the compiler before the unused_attribute check
    Normal,

    /// Builtin attribute that may not be consumed by the compiler
    /// before the unused_attribute check. These attributes
    /// will be ignored by the unused_attribute lint
    Whitelisted,

    /// Builtin attribute that is only allowed at the crate level
    CrateLevel,
}

pub enum AttributeGate {
    /// Is gated by a given feature gate, reason
    /// and function to check if enabled
    Gated(Stability, &'static str, &'static str, fn(&Features) -> bool),

    /// Ungated attribute, can be used on all release channels
    Ungated,
}

impl AttributeGate {
    fn is_deprecated(&self) -> bool {
        match *self {
            Gated(Stability::Deprecated(_, _), ..) => true,
            _ => false,
        }
    }
}

#[derive(Copy, Clone, Debug)]
pub enum Stability {
    Unstable,
    // First argument is tracking issue link; second argument is an optional
    // help message, which defaults to "remove this attribute"
    Deprecated(&'static str, Option<&'static str>),
}

// fn() is not Debug
impl ::std::fmt::Debug for AttributeGate {
    fn fmt(&self, fmt: &mut ::std::fmt::Formatter) -> ::std::fmt::Result {
        match *self {
            Gated(ref stab, name, expl, _) =>
                write!(fmt, "Gated({:?}, {}, {})", stab, name, expl),
            Ungated => write!(fmt, "Ungated")
        }
    }
}

macro_rules! cfg_fn {
    ($field: ident) => {{
        fn f(features: &Features) -> bool {
            features.$field
        }
        f as fn(&Features) -> bool
    }}
}

pub fn deprecated_attributes() -> Vec<&'static (&'static str, AttributeType, AttributeGate)> {
    BUILTIN_ATTRIBUTES.iter().filter(|a| a.2.is_deprecated()).collect()
}

pub fn is_builtin_attr_name(name: ast::Name) -> bool {
    BUILTIN_ATTRIBUTES.iter().any(|&(builtin_name, _, _)| name == builtin_name)
}

pub fn is_builtin_attr(attr: &ast::Attribute) -> bool {
    BUILTIN_ATTRIBUTES.iter().any(|&(builtin_name, _, _)| attr.path == builtin_name)
}

// Attributes that have a special meaning to rustc or rustdoc
pub const BUILTIN_ATTRIBUTES: &[(&str, AttributeType, AttributeGate)] = &[
    // Normal attributes

    ("warn", Normal, Ungated),
    ("allow", Normal, Ungated),
    ("forbid", Normal, Ungated),
    ("deny", Normal, Ungated),

    ("macro_use", Normal, Ungated),
    ("macro_export", Normal, Ungated),
    ("plugin_registrar", Normal, Ungated),

    ("cfg", Normal, Ungated),
    ("cfg_attr", Normal, Ungated),
    ("main", Normal, Ungated),
    ("start", Normal, Ungated),
    ("repr", Normal, Ungated),
    ("path", Normal, Ungated),
    ("abi", Normal, Ungated),
    ("automatically_derived", Normal, Ungated),
    ("no_mangle", Normal, Ungated),
    ("no_link", Normal, Ungated),
    ("derive", Normal, Ungated),
    ("should_panic", Normal, Ungated),
    ("ignore", Normal, Ungated),
    ("no_implicit_prelude", Normal, Ungated),
    ("reexport_test_harness_main", Normal, Ungated),
    ("link_args", Normal, Gated(Stability::Unstable,
                                "link_args",
                                "the `link_args` attribute is experimental and not \
                                 portable across platforms, it is recommended to \
                                 use `#[link(name = \"foo\")] instead",
                                cfg_fn!(link_args))),
    ("macro_escape", Normal, Ungated),

    // RFC #1445.
    ("structural_match", Whitelisted, Gated(Stability::Unstable,
                                            "structural_match",
                                            "the semantics of constant patterns is \
                                             not yet settled",
                                            cfg_fn!(structural_match))),

    // RFC #2008
    ("non_exhaustive", Whitelisted, Gated(Stability::Unstable,
                                          "non_exhaustive",
                                          "non exhaustive is an experimental feature",
                                          cfg_fn!(non_exhaustive))),

    // RFC #1268
    ("marker", Normal, Gated(Stability::Unstable,
                             "marker_trait_attr",
                             "marker traits is an experimental feature",
                             cfg_fn!(marker_trait_attr))),

    ("plugin", CrateLevel, Gated(Stability::Unstable,
                                 "plugin",
                                 "compiler plugins are experimental \
                                  and possibly buggy",
                                 cfg_fn!(plugin))),

    ("no_std", CrateLevel, Ungated),
    ("no_core", CrateLevel, Gated(Stability::Unstable,
                                  "no_core",
                                  "no_core is experimental",
                                  cfg_fn!(no_core))),
    ("lang", Normal, Gated(Stability::Unstable,
                           "lang_items",
                           "language items are subject to change",
                           cfg_fn!(lang_items))),
    ("linkage", Whitelisted, Gated(Stability::Unstable,
                                   "linkage",
                                   "the `linkage` attribute is experimental \
                                    and not portable across platforms",
                                   cfg_fn!(linkage))),
    ("thread_local", Whitelisted, Gated(Stability::Unstable,
                                        "thread_local",
                                        "`#[thread_local]` is an experimental feature, and does \
                                         not currently handle destructors.",
                                        cfg_fn!(thread_local))),

    ("rustc_on_unimplemented", Normal, Gated(Stability::Unstable,
                                             "on_unimplemented",
                                             "the `#[rustc_on_unimplemented]` attribute \
                                              is an experimental feature",
                                             cfg_fn!(on_unimplemented))),
    ("rustc_const_unstable", Normal, Gated(Stability::Unstable,
                                             "rustc_const_unstable",
                                             "the `#[rustc_const_unstable]` attribute \
                                              is an internal feature",
                                             cfg_fn!(rustc_const_unstable))),
    ("global_allocator", Normal, Ungated),
    ("default_lib_allocator", Whitelisted, Gated(Stability::Unstable,
                                            "allocator_internals",
                                            "the `#[default_lib_allocator]` \
                                             attribute is an experimental feature",
                                            cfg_fn!(allocator_internals))),
    ("needs_allocator", Normal, Gated(Stability::Unstable,
                                      "allocator_internals",
                                      "the `#[needs_allocator]` \
                                       attribute is an experimental \
                                       feature",
                                      cfg_fn!(allocator_internals))),
    ("panic_runtime", Whitelisted, Gated(Stability::Unstable,
                                         "panic_runtime",
                                         "the `#[panic_runtime]` attribute is \
                                          an experimental feature",
                                         cfg_fn!(panic_runtime))),
    ("needs_panic_runtime", Whitelisted, Gated(Stability::Unstable,
                                               "needs_panic_runtime",
                                               "the `#[needs_panic_runtime]` \
                                                attribute is an experimental \
                                                feature",
                                               cfg_fn!(needs_panic_runtime))),
    ("rustc_outlives", Normal, Gated(Stability::Unstable,
                                     "rustc_attrs",
                                     "the `#[rustc_outlives]` attribute \
                                      is just used for rustc unit tests \
                                      and will never be stable",
                                     cfg_fn!(rustc_attrs))),
    ("rustc_variance", Normal, Gated(Stability::Unstable,
                                     "rustc_attrs",
                                     "the `#[rustc_variance]` attribute \
                                      is just used for rustc unit tests \
                                      and will never be stable",
                                     cfg_fn!(rustc_attrs))),
    ("rustc_regions", Normal, Gated(Stability::Unstable,
                                    "rustc_attrs",
                                    "the `#[rustc_regions]` attribute \
                                     is just used for rustc unit tests \
                                     and will never be stable",
                                    cfg_fn!(rustc_attrs))),
    ("rustc_error", Whitelisted, Gated(Stability::Unstable,
                                       "rustc_attrs",
                                       "the `#[rustc_error]` attribute \
                                        is just used for rustc unit tests \
                                        and will never be stable",
                                       cfg_fn!(rustc_attrs))),
    ("rustc_dump_user_substs", Whitelisted, Gated(Stability::Unstable,
                                       "rustc_attrs",
                                       "this attribute \
                                        is just used for rustc unit tests \
                                        and will never be stable",
                                       cfg_fn!(rustc_attrs))),
    ("rustc_if_this_changed", Whitelisted, Gated(Stability::Unstable,
                                                 "rustc_attrs",
                                                 "the `#[rustc_if_this_changed]` attribute \
                                                  is just used for rustc unit tests \
                                                  and will never be stable",
                                                 cfg_fn!(rustc_attrs))),
    ("rustc_then_this_would_need", Whitelisted, Gated(Stability::Unstable,
                                                      "rustc_attrs",
                                                      "the `#[rustc_if_this_changed]` attribute \
                                                       is just used for rustc unit tests \
                                                       and will never be stable",
                                                      cfg_fn!(rustc_attrs))),
    ("rustc_dirty", Whitelisted, Gated(Stability::Unstable,
                                       "rustc_attrs",
                                       "the `#[rustc_dirty]` attribute \
                                        is just used for rustc unit tests \
                                        and will never be stable",
                                       cfg_fn!(rustc_attrs))),
    ("rustc_clean", Whitelisted, Gated(Stability::Unstable,
                                       "rustc_attrs",
                                       "the `#[rustc_clean]` attribute \
                                        is just used for rustc unit tests \
                                        and will never be stable",
                                       cfg_fn!(rustc_attrs))),
    ("rustc_partition_reused", Whitelisted, Gated(Stability::Unstable,
                                                  "rustc_attrs",
                                                  "this attribute \
                                                   is just used for rustc unit tests \
                                                   and will never be stable",
                                                  cfg_fn!(rustc_attrs))),
    ("rustc_partition_codegened", Whitelisted, Gated(Stability::Unstable,
                                                      "rustc_attrs",
                                                      "this attribute \
                                                       is just used for rustc unit tests \
                                                       and will never be stable",
                                                      cfg_fn!(rustc_attrs))),
    ("rustc_expected_cgu_reuse", Whitelisted, Gated(Stability::Unstable,
                                                    "rustc_attrs",
                                                    "this attribute \
                                                     is just used for rustc unit tests \
                                                     and will never be stable",
                                                    cfg_fn!(rustc_attrs))),
    ("rustc_synthetic", Whitelisted, Gated(Stability::Unstable,
                                                      "rustc_attrs",
                                                      "this attribute \
                                                       is just used for rustc unit tests \
                                                       and will never be stable",
                                                      cfg_fn!(rustc_attrs))),
    ("rustc_symbol_name", Whitelisted, Gated(Stability::Unstable,
                                             "rustc_attrs",
                                             "internal rustc attributes will never be stable",
                                             cfg_fn!(rustc_attrs))),
    ("rustc_item_path", Whitelisted, Gated(Stability::Unstable,
                                           "rustc_attrs",
                                           "internal rustc attributes will never be stable",
                                           cfg_fn!(rustc_attrs))),
    ("rustc_mir", Whitelisted, Gated(Stability::Unstable,
                                     "rustc_attrs",
                                     "the `#[rustc_mir]` attribute \
                                      is just used for rustc unit tests \
                                      and will never be stable",
                                     cfg_fn!(rustc_attrs))),
    ("rustc_inherit_overflow_checks", Whitelisted, Gated(Stability::Unstable,
                                                         "rustc_attrs",
                                                         "the `#[rustc_inherit_overflow_checks]` \
                                                          attribute is just used to control \
                                                          overflow checking behavior of several \
                                                          libcore functions that are inlined \
                                                          across crates and will never be stable",
                                                          cfg_fn!(rustc_attrs))),

    ("rustc_dump_program_clauses", Whitelisted, Gated(Stability::Unstable,
                                                     "rustc_attrs",
                                                     "the `#[rustc_dump_program_clauses]` \
                                                      attribute is just used for rustc unit \
                                                      tests and will never be stable",
                                                     cfg_fn!(rustc_attrs))),
    ("rustc_test_marker", Normal, Gated(Stability::Unstable,
                                     "rustc_attrs",
                                     "the `#[rustc_test_marker]` attribute \
                                      is used internally to track tests",
                                     cfg_fn!(rustc_attrs))),
    ("rustc_transparent_macro", Whitelisted, Gated(Stability::Unstable,
                                                   "rustc_attrs",
                                                   "used internally for testing macro hygiene",
                                                    cfg_fn!(rustc_attrs))),

    // RFC #2094
    ("nll", Whitelisted, Gated(Stability::Unstable,
                               "nll",
                               "Non lexical lifetimes",
                               cfg_fn!(nll))),
    ("compiler_builtins", Whitelisted, Gated(Stability::Unstable,
                                             "compiler_builtins",
                                             "the `#[compiler_builtins]` attribute is used to \
                                              identify the `compiler_builtins` crate which \
                                              contains compiler-rt intrinsics and will never be \
                                              stable",
                                          cfg_fn!(compiler_builtins))),
    ("sanitizer_runtime", Whitelisted, Gated(Stability::Unstable,
                                             "sanitizer_runtime",
                                             "the `#[sanitizer_runtime]` attribute is used to \
                                              identify crates that contain the runtime of a \
                                              sanitizer and will never be stable",
                                             cfg_fn!(sanitizer_runtime))),
    ("profiler_runtime", Whitelisted, Gated(Stability::Unstable,
                                             "profiler_runtime",
                                             "the `#[profiler_runtime]` attribute is used to \
                                              identify the `profiler_builtins` crate which \
                                              contains the profiler runtime and will never be \
                                              stable",
                                             cfg_fn!(profiler_runtime))),

    ("allow_internal_unstable", Normal, Gated(Stability::Unstable,
                                              "allow_internal_unstable",
                                              EXPLAIN_ALLOW_INTERNAL_UNSTABLE,
                                              cfg_fn!(allow_internal_unstable))),

    ("allow_internal_unsafe", Normal, Gated(Stability::Unstable,
                                            "allow_internal_unsafe",
                                            EXPLAIN_ALLOW_INTERNAL_UNSAFE,
                                            cfg_fn!(allow_internal_unsafe))),

    ("fundamental", Whitelisted, Gated(Stability::Unstable,
                                       "fundamental",
                                       "the `#[fundamental]` attribute \
                                        is an experimental feature",
                                       cfg_fn!(fundamental))),

    ("proc_macro_derive", Normal, Ungated),

    ("rustc_copy_clone_marker", Whitelisted, Gated(Stability::Unstable,
                                                   "rustc_attrs",
                                                   "internal implementation detail",
                                                   cfg_fn!(rustc_attrs))),

    // FIXME: #14408 whitelist docs since rustdoc looks at them
    ("doc", Whitelisted, Ungated),

    // FIXME: #14406 these are processed in codegen, which happens after the
    // lint pass
    ("cold", Whitelisted, Ungated),
    ("naked", Whitelisted, Gated(Stability::Unstable,
                                 "naked_functions",
                                 "the `#[naked]` attribute \
                                  is an experimental feature",
                                 cfg_fn!(naked_functions))),
    ("target_feature", Whitelisted, Ungated),
    ("export_name", Whitelisted, Ungated),
    ("inline", Whitelisted, Ungated),
    ("link", Whitelisted, Ungated),
    ("link_name", Whitelisted, Ungated),
    ("link_section", Whitelisted, Ungated),
    ("no_builtins", Whitelisted, Ungated),
    ("no_mangle", Whitelisted, Ungated),
    ("no_debug", Whitelisted, Gated(
        Stability::Deprecated("https://github.com/rust-lang/rust/issues/29721", None),
        "no_debug",
        "the `#[no_debug]` attribute was an experimental feature that has been \
         deprecated due to lack of demand",
        cfg_fn!(no_debug))),
    ("omit_gdb_pretty_printer_section", Whitelisted, Gated(Stability::Unstable,
                                                       "omit_gdb_pretty_printer_section",
                                                       "the `#[omit_gdb_pretty_printer_section]` \
                                                        attribute is just used for the Rust test \
                                                        suite",
                                                       cfg_fn!(omit_gdb_pretty_printer_section))),
    ("unsafe_destructor_blind_to_params",
     Normal,
     Gated(Stability::Deprecated("https://github.com/rust-lang/rust/issues/34761",
                                 Some("replace this attribute with `#[may_dangle]`")),
           "dropck_parametricity",
           "unsafe_destructor_blind_to_params has been replaced by \
            may_dangle and will be removed in the future",
           cfg_fn!(dropck_parametricity))),
    ("may_dangle",
     Normal,
     Gated(Stability::Unstable,
           "dropck_eyepatch",
           "may_dangle has unstable semantics and may be removed in the future",
           cfg_fn!(dropck_eyepatch))),
    ("unwind", Whitelisted, Gated(Stability::Unstable,
                                  "unwind_attributes",
                                  "#[unwind] is experimental",
                                  cfg_fn!(unwind_attributes))),
    ("used", Whitelisted, Ungated),

    // used in resolve
    ("prelude_import", Whitelisted, Gated(Stability::Unstable,
                                          "prelude_import",
                                          "`#[prelude_import]` is for use by rustc only",
                                          cfg_fn!(prelude_import))),

    // FIXME: #14407 these are only looked at on-demand so we can't
    // guarantee they'll have already been checked
    ("rustc_deprecated", Whitelisted, Ungated),
    ("must_use", Whitelisted, Ungated),
    ("stable", Whitelisted, Ungated),
    ("unstable", Whitelisted, Ungated),
    ("deprecated", Normal, Ungated),

    ("rustc_paren_sugar", Normal, Gated(Stability::Unstable,
                                        "unboxed_closures",
                                        "unboxed_closures are still evolving",
                                        cfg_fn!(unboxed_closures))),

    ("windows_subsystem", Whitelisted, Ungated),

    ("proc_macro_attribute", Normal, Ungated),
    ("proc_macro", Normal, Ungated),

    ("rustc_proc_macro_decls", Normal, Gated(Stability::Unstable,
                                             "rustc_proc_macro_decls",
                                             "used internally by rustc",
                                             cfg_fn!(rustc_attrs))),

    ("allow_fail", Normal, Gated(Stability::Unstable,
                                 "allow_fail",
                                 "allow_fail attribute is currently unstable",
                                 cfg_fn!(allow_fail))),

    ("rustc_std_internal_symbol", Whitelisted, Gated(Stability::Unstable,
                                     "rustc_attrs",
                                     "this is an internal attribute that will \
                                      never be stable",
                                     cfg_fn!(rustc_attrs))),

    // whitelists "identity-like" conversion methods to suggest on type mismatch
    ("rustc_conversion_suggestion", Whitelisted, Gated(Stability::Unstable,
                                                       "rustc_attrs",
                                                       "this is an internal attribute that will \
                                                        never be stable",
                                                       cfg_fn!(rustc_attrs))),

    ("rustc_args_required_const", Whitelisted, Gated(Stability::Unstable,
                                 "rustc_attrs",
                                 "never will be stable",
                                 cfg_fn!(rustc_attrs))),

    // RFC #2093
    ("infer_static_outlives_requirements", Normal, Gated(Stability::Unstable,
                                   "infer_static_outlives_requirements",
                                   "infer 'static lifetime requirements",
                                   cfg_fn!(infer_static_outlives_requirements))),

    // RFC 2070
    ("panic_handler", Normal, Ungated),

    ("alloc_error_handler", Normal, Gated(Stability::Unstable,
                           "alloc_error_handler",
                           "#[alloc_error_handler] is an unstable feature",
                           cfg_fn!(alloc_error_handler))),

    // Crate level attributes
    ("crate_name", CrateLevel, Ungated),
    ("crate_type", CrateLevel, Ungated),
    ("crate_id", CrateLevel, Ungated),
    ("feature", CrateLevel, Ungated),
    ("no_start", CrateLevel, Ungated),
    ("no_main", CrateLevel, Ungated),
    ("no_builtins", CrateLevel, Ungated),
    ("recursion_limit", CrateLevel, Ungated),
    ("type_length_limit", CrateLevel, Ungated),
    ("test_runner", CrateLevel, Gated(Stability::Unstable,
                    "custom_test_frameworks",
                    EXPLAIN_CUSTOM_TEST_FRAMEWORKS,
                    cfg_fn!(custom_test_frameworks))),
];

// cfg(...)'s that are feature gated
const GATED_CFGS: &[(&str, &str, fn(&Features) -> bool)] = &[
    // (name in cfg, feature, function to check if the feature is enabled)
    ("target_thread_local", "cfg_target_thread_local", cfg_fn!(cfg_target_thread_local)),
    ("target_has_atomic", "cfg_target_has_atomic", cfg_fn!(cfg_target_has_atomic)),
    ("rustdoc", "doc_cfg", cfg_fn!(doc_cfg)),
];

#[derive(Debug)]
pub struct GatedCfg {
    span: Span,
    index: usize,
}

impl GatedCfg {
    pub fn gate(cfg: &ast::MetaItem) -> Option<GatedCfg> {
        let name = cfg.name().as_str();
        GATED_CFGS.iter()
                  .position(|info| info.0 == name)
                  .map(|idx| {
                      GatedCfg {
                          span: cfg.span,
                          index: idx
                      }
                  })
    }

    pub fn check_and_emit(&self, sess: &ParseSess, features: &Features) {
        let (cfg, feature, has_feature) = GATED_CFGS[self.index];
        if !has_feature(features) && !self.span.allows_unstable() {
            let explain = format!("`cfg({})` is experimental and subject to change", cfg);
            emit_feature_err(sess, feature, self.span, GateIssue::Language, &explain);
        }
    }
}

struct Context<'a> {
    features: &'a Features,
    parse_sess: &'a ParseSess,
    plugin_attributes: &'a [(String, AttributeType)],
}

macro_rules! gate_feature_fn {
    ($cx: expr, $has_feature: expr, $span: expr, $name: expr, $explain: expr, $level: expr) => {{
        let (cx, has_feature, span,
             name, explain, level) = ($cx, $has_feature, $span, $name, $explain, $level);
        let has_feature: bool = has_feature(&$cx.features);
        debug!("gate_feature(feature = {:?}, span = {:?}); has? {}", name, span, has_feature);
        if !has_feature && !span.allows_unstable() {
            leveled_feature_err(cx.parse_sess, name, span, GateIssue::Language, explain, level)
                .emit();
        }
    }}
}

macro_rules! gate_feature {
    ($cx: expr, $feature: ident, $span: expr, $explain: expr) => {
        gate_feature_fn!($cx, |x:&Features| x.$feature, $span,
                         stringify!($feature), $explain, GateStrength::Hard)
    };
    ($cx: expr, $feature: ident, $span: expr, $explain: expr, $level: expr) => {
        gate_feature_fn!($cx, |x:&Features| x.$feature, $span,
                         stringify!($feature), $explain, $level)
    };
}

impl<'a> Context<'a> {
    fn check_attribute(&self, attr: &ast::Attribute, is_macro: bool) {
        debug!("check_attribute(attr = {:?})", attr);
        let name = attr.name().as_str();
        for &(n, ty, ref gateage) in BUILTIN_ATTRIBUTES {
            if name == n {
                if let Gated(_, name, desc, ref has_feature) = *gateage {
                    gate_feature_fn!(self, has_feature, attr.span, name, desc, GateStrength::Hard);
                } else if name == "doc" {
                    if let Some(content) = attr.meta_item_list() {
                        if content.iter().any(|c| c.check_name("include")) {
                            gate_feature!(self, external_doc, attr.span,
                                "#[doc(include = \"...\")] is experimental"
                            );
                        }
                    }
                }
                debug!("check_attribute: {:?} is builtin, {:?}, {:?}", attr.path, ty, gateage);
                return;
            }
        }
        for &(ref n, ref ty) in self.plugin_attributes {
            if attr.path == &**n {
                // Plugins can't gate attributes, so we don't check for it
                // unlike the code above; we only use this loop to
                // short-circuit to avoid the checks below.
                debug!("check_attribute: {:?} is registered by a plugin, {:?}", attr.path, ty);
                return;
            }
        }
        if !attr::is_known(attr) {
            if name.starts_with("rustc_") {
                let msg = "unless otherwise specified, attributes with the prefix `rustc_` \
                           are reserved for internal compiler diagnostics";
                gate_feature!(self, rustc_attrs, attr.span, msg);
            } else if !is_macro {
                // Only run the custom attribute lint during regular feature gate
                // checking. Macro gating runs before the plugin attributes are
                // registered, so we skip this in that case.
                let msg = format!("The attribute `{}` is currently unknown to the compiler and \
                                   may have meaning added to it in the future", attr.path);
                gate_feature!(self, custom_attribute, attr.span, &msg);
            }
        }
    }
}

pub fn check_attribute(attr: &ast::Attribute, parse_sess: &ParseSess, features: &Features) {
    let cx = Context { features: features, parse_sess: parse_sess, plugin_attributes: &[] };
    cx.check_attribute(attr, true);
}

fn find_lang_feature_issue(feature: &str) -> Option<u32> {
    if let Some(info) = ACTIVE_FEATURES.iter().find(|t| t.0 == feature) {
        let issue = info.2;
        // FIXME (#28244): enforce that active features have issue numbers
        // assert!(issue.is_some())
        issue
    } else {
        // search in Accepted, Removed, or Stable Removed features
        let found = ACCEPTED_FEATURES.iter().chain(REMOVED_FEATURES).chain(STABLE_REMOVED_FEATURES)
            .find(|t| t.0 == feature);
        match found {
            Some(&(_, _, issue, _)) => issue,
            None => panic!("Feature `{}` is not declared anywhere", feature),
        }
    }
}

pub enum GateIssue {
    Language,
    Library(Option<u32>)
}

#[derive(Debug, Copy, Clone, PartialEq)]
pub enum GateStrength {
    /// A hard error. (Most feature gates should use this.)
    Hard,
    /// Only a warning. (Use this only as backwards-compatibility demands.)
    Soft,
}

pub fn emit_feature_err(sess: &ParseSess, feature: &str, span: Span, issue: GateIssue,
                        explain: &str) {
    feature_err(sess, feature, span, issue, explain).emit();
}

pub fn feature_err<'a>(sess: &'a ParseSess, feature: &str, span: Span, issue: GateIssue,
                       explain: &str) -> DiagnosticBuilder<'a> {
    leveled_feature_err(sess, feature, span, issue, explain, GateStrength::Hard)
}

fn leveled_feature_err<'a>(sess: &'a ParseSess, feature: &str, span: Span, issue: GateIssue,
                           explain: &str, level: GateStrength) -> DiagnosticBuilder<'a> {
    let diag = &sess.span_diagnostic;

    let issue = match issue {
        GateIssue::Language => find_lang_feature_issue(feature),
        GateIssue::Library(lib) => lib,
    };

    let explanation = match issue {
        None | Some(0) => explain.to_owned(),
        Some(n) => format!("{} (see issue #{})", explain, n)
    };

    let mut err = match level {
        GateStrength::Hard => {
            diag.struct_span_err_with_code(span, &explanation, stringify_error_code!(E0658))
        }
        GateStrength::Soft => diag.struct_span_warn(span, &explanation),
    };

    // #23973: do not suggest `#![feature(...)]` if we are in beta/stable
    if sess.unstable_features.is_nightly_build() {
        err.help(&format!("add #![feature({})] to the \
                           crate attributes to enable",
                          feature));
    }

    // If we're on stable and only emitting a "soft" warning, add a note to
    // clarify that the feature isn't "on" (rather than being on but
    // warning-worthy).
    if !sess.unstable_features.is_nightly_build() && level == GateStrength::Soft {
        err.help("a nightly build of the compiler is required to enable this feature");
    }

    err

}

const EXPLAIN_BOX_SYNTAX: &str =
    "box expression syntax is experimental; you can call `Box::new` instead.";

pub const EXPLAIN_STMT_ATTR_SYNTAX: &str =
    "attributes on expressions are experimental.";

pub const EXPLAIN_ASM: &str =
    "inline assembly is not stable enough for use and is subject to change";

pub const EXPLAIN_GLOBAL_ASM: &str =
    "`global_asm!` is not stable enough for use and is subject to change";

pub const EXPLAIN_CUSTOM_TEST_FRAMEWORKS: &str =
    "custom test frameworks are an unstable feature";

pub const EXPLAIN_LOG_SYNTAX: &str =
    "`log_syntax!` is not stable enough for use and is subject to change";

pub const EXPLAIN_CONCAT_IDENTS: &str =
    "`concat_idents` is not stable enough for use and is subject to change";

pub const EXPLAIN_FORMAT_ARGS_NL: &str =
    "`format_args_nl` is only for internal language use and is subject to change";

pub const EXPLAIN_TRACE_MACROS: &str =
    "`trace_macros` is not stable enough for use and is subject to change";
pub const EXPLAIN_ALLOW_INTERNAL_UNSTABLE: &str =
    "allow_internal_unstable side-steps feature gating and stability checks";
pub const EXPLAIN_ALLOW_INTERNAL_UNSAFE: &str =
    "allow_internal_unsafe side-steps the unsafe_code lint";

pub const EXPLAIN_UNSIZED_TUPLE_COERCION: &str =
    "unsized tuple coercion is not stable enough for use and is subject to change";

struct PostExpansionVisitor<'a> {
    context: &'a Context<'a>,
}

macro_rules! gate_feature_post {
    ($cx: expr, $feature: ident, $span: expr, $explain: expr) => {{
        let (cx, span) = ($cx, $span);
        if !span.allows_unstable() {
            gate_feature!(cx.context, $feature, span, $explain)
        }
    }};
    ($cx: expr, $feature: ident, $span: expr, $explain: expr, $level: expr) => {{
        let (cx, span) = ($cx, $span);
        if !span.allows_unstable() {
            gate_feature!(cx.context, $feature, span, $explain, $level)
        }
    }}
}

impl<'a> PostExpansionVisitor<'a> {
    fn check_abi(&self, abi: Abi, span: Span) {
        match abi {
            Abi::RustIntrinsic => {
                gate_feature_post!(&self, intrinsics, span,
                                   "intrinsics are subject to change");
            },
            Abi::PlatformIntrinsic => {
                gate_feature_post!(&self, platform_intrinsics, span,
                                   "platform intrinsics are experimental and possibly buggy");
            },
            Abi::Vectorcall => {
                gate_feature_post!(&self, abi_vectorcall, span,
                                   "vectorcall is experimental and subject to change");
            },
            Abi::Thiscall => {
                gate_feature_post!(&self, abi_thiscall, span,
                                   "thiscall is experimental and subject to change");
            },
            Abi::RustCall => {
                gate_feature_post!(&self, unboxed_closures, span,
                                   "rust-call ABI is subject to change");
            },
            Abi::PtxKernel => {
                gate_feature_post!(&self, abi_ptx, span,
                                   "PTX ABIs are experimental and subject to change");
            },
            Abi::Unadjusted => {
                gate_feature_post!(&self, abi_unadjusted, span,
                                   "unadjusted ABI is an implementation detail and perma-unstable");
            },
            Abi::Msp430Interrupt => {
                gate_feature_post!(&self, abi_msp430_interrupt, span,
                                   "msp430-interrupt ABI is experimental and subject to change");
            },
            Abi::X86Interrupt => {
                gate_feature_post!(&self, abi_x86_interrupt, span,
                                   "x86-interrupt ABI is experimental and subject to change");
            },
            Abi::AmdGpuKernel => {
                gate_feature_post!(&self, abi_amdgpu_kernel, span,
                                   "amdgpu-kernel ABI is experimental and subject to change");
            },
            // Stable
            Abi::Cdecl |
            Abi::Stdcall |
            Abi::Fastcall |
            Abi::Aapcs |
            Abi::Win64 |
            Abi::SysV64 |
            Abi::Rust |
            Abi::C |
            Abi::System => {}
        }
    }
}

impl<'a> Visitor<'a> for PostExpansionVisitor<'a> {
    fn visit_attribute(&mut self, attr: &ast::Attribute) {
        if !attr.span.allows_unstable() {
            // check for gated attributes
            self.context.check_attribute(attr, false);
        }

        if attr.check_name("doc") {
            if let Some(content) = attr.meta_item_list() {
                if content.len() == 1 && content[0].check_name("cfg") {
                    gate_feature_post!(&self, doc_cfg, attr.span,
                        "#[doc(cfg(...))] is experimental"
                    );
                } else if content.iter().any(|c| c.check_name("masked")) {
                    gate_feature_post!(&self, doc_masked, attr.span,
                        "#[doc(masked)] is experimental"
                    );
                } else if content.iter().any(|c| c.check_name("spotlight")) {
                    gate_feature_post!(&self, doc_spotlight, attr.span,
                        "#[doc(spotlight)] is experimental"
                    );
                } else if content.iter().any(|c| c.check_name("alias")) {
                    gate_feature_post!(&self, doc_alias, attr.span,
                        "#[doc(alias = \"...\")] is experimental"
                    );
                } else if content.iter().any(|c| c.check_name("keyword")) {
                    gate_feature_post!(&self, doc_keyword, attr.span,
                        "#[doc(keyword = \"...\")] is experimental"
                    );
                }
            }
        }

        if !self.context.features.unrestricted_attribute_tokens {
            // Unfortunately, `parse_meta` cannot be called speculatively
            // because it can report errors by itself, so we have to call it
            // only if the feature is disabled.
            if let Err(mut err) = attr.parse_meta(self.context.parse_sess) {
                err.help("try enabling `#![feature(unrestricted_attribute_tokens)]`").emit()
            }
        }
    }

    fn visit_name(&mut self, sp: Span, name: ast::Name) {
        if !name.as_str().is_ascii() {
            gate_feature_post!(&self,
                               non_ascii_idents,
                               self.context.parse_sess.source_map().def_span(sp),
                               "non-ascii idents are not fully supported.");
        }
    }

    fn visit_item(&mut self, i: &'a ast::Item) {
        match i.node {
            ast::ItemKind::Const(_,_) => {
                if i.ident.name == "_" {
                    gate_feature_post!(&self, underscore_const_names, i.span,
                                        "naming constants with `_` is unstable");
                }
            }

            ast::ItemKind::ForeignMod(ref foreign_module) => {
                self.check_abi(foreign_module.abi, i.span);
            }

            ast::ItemKind::Fn(..) => {
                if attr::contains_name(&i.attrs[..], "plugin_registrar") {
                    gate_feature_post!(&self, plugin_registrar, i.span,
                                       "compiler plugins are experimental and possibly buggy");
                }
                if attr::contains_name(&i.attrs[..], "start") {
                    gate_feature_post!(&self, start, i.span,
                                      "a #[start] function is an experimental \
                                       feature whose signature may change \
                                       over time");
                }
                if attr::contains_name(&i.attrs[..], "main") {
                    gate_feature_post!(&self, main, i.span,
                                       "declaration of a nonstandard #[main] \
                                        function may change over time, for now \
                                        a top-level `fn main()` is required");
                }
            }

            ast::ItemKind::Struct(..) => {
                for attr in attr::filter_by_name(&i.attrs[..], "repr") {
                    for item in attr.meta_item_list().unwrap_or_else(Vec::new) {
                        if item.check_name("simd") {
                            gate_feature_post!(&self, repr_simd, attr.span,
                                               "SIMD types are experimental and possibly buggy");
                        }
                    }
                }
            }

            ast::ItemKind::Impl(_, polarity, defaultness, _, _, _, _) => {
                if polarity == ast::ImplPolarity::Negative {
                    gate_feature_post!(&self, optin_builtin_traits,
                                       i.span,
                                       "negative trait bounds are not yet fully implemented; \
                                        use marker types for now");
                }

                if let ast::Defaultness::Default = defaultness {
                    gate_feature_post!(&self, specialization,
                                       i.span,
                                       "specialization is unstable");
                }
            }

            ast::ItemKind::Trait(ast::IsAuto::Yes, ..) => {
                gate_feature_post!(&self, optin_builtin_traits,
                                   i.span,
                                   "auto traits are experimental and possibly buggy");
            }

            ast::ItemKind::TraitAlias(..) => {
                gate_feature_post!(
                    &self,
                    trait_alias,
                    i.span,
                    "trait aliases are experimental"
                );
            }

            ast::ItemKind::MacroDef(ast::MacroDef { legacy: false, .. }) => {
                let msg = "`macro` is experimental";
                gate_feature_post!(&self, decl_macro, i.span, msg);
            }

            ast::ItemKind::Existential(..) => {
                gate_feature_post!(
                    &self,
                    existential_type,
                    i.span,
                    "existential types are unstable"
                );
            }

            _ => {}
        }

        visit::walk_item(self, i);
    }

    fn visit_foreign_item(&mut self, i: &'a ast::ForeignItem) {
        match i.node {
            ast::ForeignItemKind::Fn(..) |
            ast::ForeignItemKind::Static(..) => {
                let link_name = attr::first_attr_value_str_by_name(&i.attrs, "link_name");
                let links_to_llvm = match link_name {
                    Some(val) => val.as_str().starts_with("llvm."),
                    _ => false
                };
                if links_to_llvm {
                    gate_feature_post!(&self, link_llvm_intrinsics, i.span,
                                       "linking to LLVM intrinsics is experimental");
                }
            }
            ast::ForeignItemKind::Ty => {
                    gate_feature_post!(&self, extern_types, i.span,
                                       "extern types are experimental");
            }
            ast::ForeignItemKind::Macro(..) => {}
        }

        visit::walk_foreign_item(self, i)
    }

    fn visit_ty(&mut self, ty: &'a ast::Ty) {
        match ty.node {
            ast::TyKind::BareFn(ref bare_fn_ty) => {
                self.check_abi(bare_fn_ty.abi, ty.span);
            }
            ast::TyKind::Never => {
                gate_feature_post!(&self, never_type, ty.span,
                                   "The `!` type is experimental");
            }
            _ => {}
        }
        visit::walk_ty(self, ty)
    }

    fn visit_fn_ret_ty(&mut self, ret_ty: &'a ast::FunctionRetTy) {
        if let ast::FunctionRetTy::Ty(ref output_ty) = *ret_ty {
            if let ast::TyKind::Never = output_ty.node {
                // Do nothing
            } else {
                self.visit_ty(output_ty)
            }
        }
    }

    fn visit_expr(&mut self, e: &'a ast::Expr) {
        match e.node {
            ast::ExprKind::Box(_) => {
                gate_feature_post!(&self, box_syntax, e.span, EXPLAIN_BOX_SYNTAX);
            }
            ast::ExprKind::Type(..) => {
                gate_feature_post!(&self, type_ascription, e.span,
                                  "type ascription is experimental");
            }
            ast::ExprKind::ObsoleteInPlace(..) => {
                // these get a hard error in ast-validation
            }
            ast::ExprKind::Yield(..) => {
                gate_feature_post!(&self, generators,
                                  e.span,
                                  "yield syntax is experimental");
            }
            ast::ExprKind::TryBlock(_) => {
                gate_feature_post!(&self, try_blocks, e.span, "`try` expression is experimental");
            }
            ast::ExprKind::Block(_, opt_label) => {
                if let Some(label) = opt_label {
                    gate_feature_post!(&self, label_break_value, label.ident.span,
                                    "labels on blocks are unstable");
                }
            }
            ast::ExprKind::Closure(_, ast::IsAsync::Async { .. }, ..) => {
                gate_feature_post!(&self, async_await, e.span, "async closures are unstable");
            }
            ast::ExprKind::Async(..) => {
                gate_feature_post!(&self, async_await, e.span, "async blocks are unstable");
            }
            _ => {}
        }
        visit::walk_expr(self, e);
    }

    fn visit_arm(&mut self, arm: &'a ast::Arm) {
        visit::walk_arm(self, arm)
    }

    fn visit_pat(&mut self, pattern: &'a ast::Pat) {
        match pattern.node {
            PatKind::Slice(_, Some(ref subslice), _) => {
                gate_feature_post!(&self, slice_patterns,
                                   subslice.span,
                                   "syntax for subslices in slice patterns is not yet stabilized");
            }
            PatKind::Box(..) => {
                gate_feature_post!(&self, box_patterns,
                                  pattern.span,
                                  "box pattern syntax is experimental");
            }
            PatKind::Range(_, _, Spanned { node: RangeEnd::Excluded, .. }) => {
                gate_feature_post!(&self, exclusive_range_pattern, pattern.span,
                                   "exclusive range pattern syntax is experimental");
            }
            _ => {}
        }
        visit::walk_pat(self, pattern)
    }

    fn visit_fn(&mut self,
                fn_kind: FnKind<'a>,
                fn_decl: &'a ast::FnDecl,
                span: Span,
                _node_id: NodeId) {
        match fn_kind {
            FnKind::ItemFn(_, header, _, _) => {
                // Check for const fn and async fn declarations.
                if header.asyncness.is_async() {
                    gate_feature_post!(&self, async_await, span, "async fn is unstable");
                }
                // Stability of const fn methods are covered in
                // `visit_trait_item` and `visit_impl_item` below; this is
                // because default methods don't pass through this point.

                self.check_abi(header.abi, span);
            }
            FnKind::Method(_, sig, _, _) => {
                self.check_abi(sig.header.abi, span);
            }
            _ => {}
        }
        visit::walk_fn(self, fn_kind, fn_decl, span);
    }

    fn visit_trait_item(&mut self, ti: &'a ast::TraitItem) {
        match ti.node {
            ast::TraitItemKind::Method(ref sig, ref block) => {
                if block.is_none() {
                    self.check_abi(sig.header.abi, ti.span);
                }
                if sig.header.constness.node == ast::Constness::Const {
                    gate_feature_post!(&self, const_fn, ti.span, "const fn is unstable");
                }
            }
            ast::TraitItemKind::Type(_, ref default) => {
                // We use three if statements instead of something like match guards so that all
                // of these errors can be emitted if all cases apply.
                if default.is_some() {
                    gate_feature_post!(&self, associated_type_defaults, ti.span,
                                       "associated type defaults are unstable");
                }
                if !ti.generics.params.is_empty() {
                    gate_feature_post!(&self, generic_associated_types, ti.span,
                                       "generic associated types are unstable");
                }
                if !ti.generics.where_clause.predicates.is_empty() {
                    gate_feature_post!(&self, generic_associated_types, ti.span,
                                       "where clauses on associated types are unstable");
                }
            }
            _ => {}
        }
        visit::walk_trait_item(self, ti);
    }

    fn visit_impl_item(&mut self, ii: &'a ast::ImplItem) {
        if ii.defaultness == ast::Defaultness::Default {
            gate_feature_post!(&self, specialization,
                              ii.span,
                              "specialization is unstable");
        }

        match ii.node {
            ast::ImplItemKind::Method(..) => {}
            ast::ImplItemKind::Existential(..) => {
                gate_feature_post!(
                    &self,
                    existential_type,
                    ii.span,
                    "existential types are unstable"
                );
            }
            ast::ImplItemKind::Type(_) => {
                if !ii.generics.params.is_empty() {
                    gate_feature_post!(&self, generic_associated_types, ii.span,
                                       "generic associated types are unstable");
                }
                if !ii.generics.where_clause.predicates.is_empty() {
                    gate_feature_post!(&self, generic_associated_types, ii.span,
                                       "where clauses on associated types are unstable");
                }
            }
            _ => {}
        }
        visit::walk_impl_item(self, ii);
    }

    fn visit_vis(&mut self, vis: &'a ast::Visibility) {
        if let ast::VisibilityKind::Crate(ast::CrateSugar::JustCrate) = vis.node {
            gate_feature_post!(&self, crate_visibility_modifier, vis.span,
                               "`crate` visibility modifier is experimental");
        }
        visit::walk_vis(self, vis);
    }
}

pub fn get_features(span_handler: &Handler, krate_attrs: &[ast::Attribute],
                    crate_edition: Edition) -> Features {
    fn feature_removed(span_handler: &Handler, span: Span, reason: Option<&str>) {
        let mut err = struct_span_err!(span_handler, span, E0557, "feature has been removed");
        if let Some(reason) = reason {
            err.span_note(span, reason);
        }
        err.emit();
    }

    // Some features are known to be incomplete and using them is likely to have
    // unanticipated results, such as compiler crashes. We warn the user about these
    // to alert them.
    let incomplete_features = ["generic_associated_types"];

    let mut features = Features::new();
    let mut edition_enabled_features = FxHashMap::default();

    for &edition in ALL_EDITIONS {
        if edition <= crate_edition {
            // The `crate_edition` implies its respective umbrella feature-gate
            // (i.e., `#![feature(rust_20XX_preview)]` isn't needed on edition 20XX).
            edition_enabled_features.insert(Symbol::intern(edition.feature_name()), edition);
        }
    }

    for &(name, .., f_edition, set) in ACTIVE_FEATURES {
        if let Some(f_edition) = f_edition {
            if f_edition <= crate_edition {
                set(&mut features, DUMMY_SP);
                edition_enabled_features.insert(Symbol::intern(name), crate_edition);
            }
        }
    }

    // Process the edition umbrella feature-gates first, to ensure
    // `edition_enabled_features` is completed before it's queried.
    for attr in krate_attrs {
        if !attr.check_name("feature") {
            continue
        }

        let list = match attr.meta_item_list() {
            Some(list) => list,
            None => continue,
        };

        for mi in list {
            let name = if let Some(word) = mi.word() {
                word.name()
            } else {
                continue
            };

            if incomplete_features.iter().any(|f| *f == name.as_str()) {
                span_handler.struct_span_warn(
                    mi.span,
                    &format!(
                        "the feature `{}` is incomplete and may cause the compiler to crash",
                        name
                    )
                ).emit();
            }

            if let Some(edition) = ALL_EDITIONS.iter().find(|e| name == e.feature_name()) {
                if *edition <= crate_edition {
                    continue;
                }

                for &(name, .., f_edition, set) in ACTIVE_FEATURES {
                    if let Some(f_edition) = f_edition {
                        if f_edition <= *edition {
                            // FIXME(Manishearth) there is currently no way to set
                            // lib features by edition
                            set(&mut features, DUMMY_SP);
                            edition_enabled_features.insert(Symbol::intern(name), *edition);
                        }
                    }
                }
            }
        }
    }

    for attr in krate_attrs {
        if !attr.check_name("feature") {
            continue
        }

        let list = match attr.meta_item_list() {
            Some(list) => list,
            None => {
                span_err!(span_handler, attr.span, E0555,
                          "malformed feature attribute, expected #![feature(...)]");
                continue
            }
        };

        for mi in list {
            let name = if let Some(word) = mi.word() {
                word.name()
            } else {
                span_err!(span_handler, mi.span, E0556,
                          "malformed feature, expected just one word");
                continue
            };

            if let Some(edition) = edition_enabled_features.get(&name) {
                struct_span_warn!(
                    span_handler,
                    mi.span,
                    E0705,
                    "the feature `{}` is included in the Rust {} edition",
                    name,
                    edition,
                ).emit();
                continue;
            }

            if ALL_EDITIONS.iter().any(|e| name == e.feature_name()) {
                // Handled in the separate loop above.
                continue;
            }

            if let Some((.., set)) = ACTIVE_FEATURES.iter().find(|f| name == f.0) {
                set(&mut features, mi.span);
                features.declared_lang_features.push((name, mi.span, None));
                continue
            }

            let removed = REMOVED_FEATURES.iter().find(|f| name == f.0);
            let stable_removed = STABLE_REMOVED_FEATURES.iter().find(|f| name == f.0);
            if let Some((.., reason)) = removed.or(stable_removed) {
                feature_removed(span_handler, mi.span, *reason);
                continue
            }

            if let Some((_, since, ..)) = ACCEPTED_FEATURES.iter().find(|f| name == f.0) {
                let since = Some(Symbol::intern(since));
                features.declared_lang_features.push((name, mi.span, since));
                continue
            }

            features.declared_lib_features.push((name, mi.span));
        }
    }

    features
}

pub fn check_crate(krate: &ast::Crate,
                   sess: &ParseSess,
                   features: &Features,
                   plugin_attributes: &[(String, AttributeType)],
                   unstable: UnstableFeatures) {
    maybe_stage_features(&sess.span_diagnostic, krate, unstable);
    let ctx = Context {
        features,
        parse_sess: sess,
        plugin_attributes,
    };

    let visitor = &mut PostExpansionVisitor { context: &ctx };
    visit::walk_crate(visitor, krate);
}

#[derive(Clone, Copy, Hash)]
pub enum UnstableFeatures {
    /// Hard errors for unstable features are active, as on
    /// beta/stable channels.
    Disallow,
    /// Allow features to be activated, as on nightly.
    Allow,
    /// Errors are bypassed for bootstrapping. This is required any time
    /// during the build that feature-related lints are set to warn or above
    /// because the build turns on warnings-as-errors and uses lots of unstable
    /// features. As a result, this is always required for building Rust itself.
    Cheat
}

impl UnstableFeatures {
    pub fn from_environment() -> UnstableFeatures {
        // Whether this is a feature-staged build, i.e., on the beta or stable channel
        let disable_unstable_features = option_env!("CFG_DISABLE_UNSTABLE_FEATURES").is_some();
        // Whether we should enable unstable features for bootstrapping
        let bootstrap = env::var("RUSTC_BOOTSTRAP").is_ok();
        match (disable_unstable_features, bootstrap) {
            (_, true) => UnstableFeatures::Cheat,
            (true, _) => UnstableFeatures::Disallow,
            (false, _) => UnstableFeatures::Allow
        }
    }

    pub fn is_nightly_build(&self) -> bool {
        match *self {
            UnstableFeatures::Allow | UnstableFeatures::Cheat => true,
            _ => false,
        }
    }
}

fn maybe_stage_features(span_handler: &Handler, krate: &ast::Crate,
                        unstable: UnstableFeatures) {
    let allow_features = match unstable {
        UnstableFeatures::Allow => true,
        UnstableFeatures::Disallow => false,
        UnstableFeatures::Cheat => true
    };
    if !allow_features {
        for attr in &krate.attrs {
            if attr.check_name("feature") {
                let release_channel = option_env!("CFG_RELEASE_CHANNEL").unwrap_or("(unknown)");
                span_err!(span_handler, attr.span, E0554,
                          "#![feature] may not be used on the {} release channel",
                          release_channel);
            }
        }
    }
}<|MERGE_RESOLUTION|>--- conflicted
+++ resolved
@@ -663,10 +663,6 @@
     (accepted, self_struct_ctor, "1.32.0", Some(51994), None),
     // `Self` in type definitions (RFC 2300)
     (accepted, self_in_typedefs, "1.32.0", Some(49303), None),
-<<<<<<< HEAD
-    // Allows `use x::y;` to search `x` in the current scope.
-    (accepted, uniform_paths, "1.32.0", Some(53130), None),
-=======
     // Integer match exhaustiveness checking (RFC 2591)
     (accepted, exhaustive_integer_patterns, "1.33.0", Some(50907), None),
     // `use path as _;` and `extern crate c as _;`
@@ -689,7 +685,6 @@
     (accepted, uniform_paths, "1.32.0", Some(53130), None),
     // Allows `cfg(target_vendor = "...")`.
     (accepted, cfg_target_vendor, "1.33.0", Some(29718), None),
->>>>>>> cec7a926
 );
 
 // If you change this, please modify `src/doc/unstable-book` as well. You must
