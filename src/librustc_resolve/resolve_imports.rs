--- conflicted
+++ resolved
@@ -32,12 +32,6 @@
 #[derive(Clone, Debug)]
 pub enum ImportDirectiveSubclass<'a> {
     SingleImport {
-<<<<<<< HEAD
-        source: Ident,
-        target: Ident,
-        source_bindings: PerNS<Cell<Result<&'a NameBinding<'a>, Determinacy>>>,
-        target_bindings: PerNS<Cell<Option<&'a NameBinding<'a>>>>,
-=======
         /// `source` in `use prefix::source as target`.
         source: Ident,
         /// `target` in `use prefix::source as target`.
@@ -47,7 +41,6 @@
         /// Bindings introduced by `target`.
         target_bindings: PerNS<Cell<Option<&'a NameBinding<'a>>>>,
         /// `true` for `...::{self [as target]}` imports, `false` otherwise.
->>>>>>> cec7a926
         type_ns_only: bool,
     },
     GlobImport {
@@ -867,13 +860,7 @@
             PathResult::Module(module) => {
                 // Consistency checks, analogous to `finalize_current_module_macro_resolutions`.
                 if let Some(initial_module) = directive.imported_module.get() {
-<<<<<<< HEAD
-                    if !ModuleOrUniformRoot::same_def(module, initial_module)
-                        && self.ambiguity_errors.is_empty()
-                    {
-=======
                     if !ModuleOrUniformRoot::same_def(module, initial_module) && no_ambiguity {
->>>>>>> cec7a926
                         span_bug!(directive.span, "inconsistent resolution for an import");
                     }
                 } else {
@@ -918,17 +905,11 @@
             PathResult::Indeterminate | PathResult::NonModule(..) => unreachable!(),
         };
 
-<<<<<<< HEAD
-        let (ident, source_bindings, target_bindings, type_ns_only) = match directive.subclass {
-            SingleImport { source, ref source_bindings, ref target_bindings, type_ns_only, .. } =>
-                (source, source_bindings, target_bindings, type_ns_only),
-=======
         let (ident, target, source_bindings, target_bindings, type_ns_only) =
                 match directive.subclass {
             SingleImport { source, target, ref source_bindings,
                            ref target_bindings, type_ns_only } =>
                 (source, target, source_bindings, target_bindings, type_ns_only),
->>>>>>> cec7a926
             GlobImport { is_prelude, ref max_vis } => {
                 if directive.module_path.len() <= 1 {
                     // HACK(eddyb) `lint_if_path_starts_with_module` needs at least
