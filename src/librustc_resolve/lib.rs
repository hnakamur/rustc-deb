#![doc(html_logo_url = "https://www.rust-lang.org/logos/rust-logo-128x128-blk-v2.png",
       html_favicon_url = "https://doc.rust-lang.org/favicon.ico",
       html_root_url = "https://doc.rust-lang.org/nightly/")]

#![feature(crate_visibility_modifier)]
#![feature(label_break_value)]
#![feature(nll)]
#![feature(rustc_diagnostic_macros)]
#![feature(slice_sort_by_cached_key)]

#![recursion_limit="256"]

#[macro_use]
extern crate bitflags;
#[macro_use]
extern crate log;
#[macro_use]
extern crate syntax;
extern crate syntax_pos;
extern crate rustc_errors as errors;
extern crate arena;
#[macro_use]
extern crate rustc;
extern crate rustc_data_structures;
extern crate rustc_metadata;

pub use rustc::hir::def::{Namespace, PerNS};

use self::TypeParameters::*;
use self::RibKind::*;

use rustc::hir::map::{Definitions, DefCollector};
use rustc::hir::{self, PrimTy, Bool, Char, Float, Int, Uint, Str};
use rustc::middle::cstore::CrateStore;
use rustc::session::Session;
use rustc::lint;
use rustc::hir::def::*;
use rustc::hir::def::Namespace::*;
use rustc::hir::def_id::{CRATE_DEF_INDEX, LOCAL_CRATE, DefId};
use rustc::hir::{Freevar, FreevarMap, TraitCandidate, TraitMap, GlobMap};
use rustc::session::config::nightly_options;
use rustc::ty;
use rustc::util::nodemap::{NodeMap, NodeSet, FxHashMap, FxHashSet, DefIdMap};

use rustc_metadata::creader::CrateLoader;
use rustc_metadata::cstore::CStore;

use syntax::source_map::SourceMap;
use syntax::ext::hygiene::{Mark, Transparency, SyntaxContext};
use syntax::ast::{self, Name, NodeId, Ident, FloatTy, IntTy, UintTy};
use syntax::ext::base::SyntaxExtension;
use syntax::ext::base::Determinacy::{self, Determined, Undetermined};
use syntax::ext::base::MacroKind;
use syntax::symbol::{Symbol, keywords};
use syntax::util::lev_distance::find_best_match_for_name;

use syntax::visit::{self, FnKind, Visitor};
use syntax::attr;
use syntax::ast::{CRATE_NODE_ID, Arm, IsAsync, BindingMode, Block, Crate, Expr, ExprKind};
use syntax::ast::{FnDecl, ForeignItem, ForeignItemKind, GenericParamKind, Generics};
use syntax::ast::{Item, ItemKind, ImplItem, ImplItemKind};
use syntax::ast::{Label, Local, Mutability, Pat, PatKind, Path};
use syntax::ast::{QSelf, TraitItemKind, TraitRef, Ty, TyKind};
use syntax::ptr::P;

use syntax_pos::{Span, DUMMY_SP, MultiSpan};
use errors::{Applicability, DiagnosticBuilder, DiagnosticId};

use std::cell::{Cell, RefCell};
use std::{cmp, fmt, iter, mem, ptr};
use std::collections::BTreeSet;
use std::mem::replace;
use rustc_data_structures::ptr_key::PtrKey;
use rustc_data_structures::sync::Lrc;

use resolve_imports::{ImportDirective, ImportDirectiveSubclass, NameResolution, ImportResolver};
use macros::{InvocationData, LegacyBinding, ParentScope};

// N.B., this module needs to be declared first so diagnostics are
// registered before they are used.
mod diagnostics;
mod error_reporting;
mod macros;
mod check_unused;
mod build_reduced_graph;
mod resolve_imports;

fn is_known_tool(name: Name) -> bool {
    ["clippy", "rustfmt"].contains(&&*name.as_str())
}

enum Weak {
    Yes,
    No,
}

enum ScopeSet {
    Import(Namespace),
    AbsolutePath(Namespace),
    Macro(MacroKind),
    Module,
}

/// A free importable items suggested in case of resolution failure.
struct ImportSuggestion {
    path: Path,
}

/// A field or associated item from self type suggested in case of resolution failure.
enum AssocSuggestion {
    Field,
    MethodWithSelf,
    AssocItem,
}

#[derive(Eq)]
struct BindingError {
    name: Name,
    origin: BTreeSet<Span>,
    target: BTreeSet<Span>,
}

struct TypoSuggestion {
    candidate: Symbol,

    /// The kind of the binding ("crate", "module", etc.)
    kind: &'static str,

    /// An appropriate article to refer to the binding ("a", "an", etc.)
    article: &'static str,
}

impl PartialOrd for BindingError {
    fn partial_cmp(&self, other: &BindingError) -> Option<cmp::Ordering> {
        Some(self.cmp(other))
    }
}

impl PartialEq for BindingError {
    fn eq(&self, other: &BindingError) -> bool {
        self.name == other.name
    }
}

impl Ord for BindingError {
    fn cmp(&self, other: &BindingError) -> cmp::Ordering {
        self.name.cmp(&other.name)
    }
}

enum ResolutionError<'a> {
    /// error E0401: can't use type parameters from outer function
    TypeParametersFromOuterFunction(Def),
    /// error E0403: the name is already used for a type parameter in this type parameter list
    NameAlreadyUsedInTypeParameterList(Name, &'a Span),
    /// error E0407: method is not a member of trait
    MethodNotMemberOfTrait(Name, &'a str),
    /// error E0437: type is not a member of trait
    TypeNotMemberOfTrait(Name, &'a str),
    /// error E0438: const is not a member of trait
    ConstNotMemberOfTrait(Name, &'a str),
    /// error E0408: variable `{}` is not bound in all patterns
    VariableNotBoundInPattern(&'a BindingError),
    /// error E0409: variable `{}` is bound in inconsistent ways within the same match arm
    VariableBoundWithDifferentMode(Name, Span),
    /// error E0415: identifier is bound more than once in this parameter list
    IdentifierBoundMoreThanOnceInParameterList(&'a str),
    /// error E0416: identifier is bound more than once in the same pattern
    IdentifierBoundMoreThanOnceInSamePattern(&'a str),
    /// error E0426: use of undeclared label
    UndeclaredLabel(&'a str, Option<Name>),
    /// error E0429: `self` imports are only allowed within a { } list
    SelfImportsOnlyAllowedWithin,
    /// error E0430: `self` import can only appear once in the list
    SelfImportCanOnlyAppearOnceInTheList,
    /// error E0431: `self` import can only appear in an import list with a non-empty prefix
    SelfImportOnlyInImportListWithNonEmptyPrefix,
    /// error E0433: failed to resolve
    FailedToResolve(&'a str),
    /// error E0434: can't capture dynamic environment in a fn item
    CannotCaptureDynamicEnvironmentInFnItem,
    /// error E0435: attempt to use a non-constant value in a constant
    AttemptToUseNonConstantValueInConstant,
    /// error E0530: X bindings cannot shadow Ys
    BindingShadowsSomethingUnacceptable(&'a str, Name, &'a NameBinding<'a>),
    /// error E0128: type parameters with a default cannot use forward declared identifiers
    ForwardDeclaredTyParam,
}

/// Combines an error with provided span and emits it
///
/// This takes the error provided, combines it with the span and any additional spans inside the
/// error and emits it.
fn resolve_error<'sess, 'a>(resolver: &'sess Resolver,
                            span: Span,
                            resolution_error: ResolutionError<'a>) {
    resolve_struct_error(resolver, span, resolution_error).emit();
}

fn resolve_struct_error<'sess, 'a>(resolver: &'sess Resolver,
                                   span: Span,
                                   resolution_error: ResolutionError<'a>)
                                   -> DiagnosticBuilder<'sess> {
    match resolution_error {
        ResolutionError::TypeParametersFromOuterFunction(outer_def) => {
            let mut err = struct_span_err!(resolver.session,
                                           span,
                                           E0401,
                                           "can't use type parameters from outer function");
            err.span_label(span, "use of type variable from outer function");

            let cm = resolver.session.source_map();
            match outer_def {
                Def::SelfTy(maybe_trait_defid, maybe_impl_defid) => {
                    if let Some(impl_span) = maybe_impl_defid.and_then(|def_id| {
                        resolver.definitions.opt_span(def_id)
                    }) {
                        err.span_label(
                            reduce_impl_span_to_impl_keyword(cm, impl_span),
                            "`Self` type implicitly declared here, by this `impl`",
                        );
                    }
                    match (maybe_trait_defid, maybe_impl_defid) {
                        (Some(_), None) => {
                            err.span_label(span, "can't use `Self` here");
                        }
                        (_, Some(_)) => {
                            err.span_label(span, "use a type here instead");
                        }
                        (None, None) => bug!("`impl` without trait nor type?"),
                    }
                    return err;
                },
                Def::TyParam(typaram_defid) => {
                    if let Some(typaram_span) = resolver.definitions.opt_span(typaram_defid) {
                        err.span_label(typaram_span, "type variable from outer function");
                    }
                },
                _ => {
                    bug!("TypeParametersFromOuterFunction should only be used with Def::SelfTy or \
                         Def::TyParam")
                }
            }

            // Try to retrieve the span of the function signature and generate a new message with
            // a local type parameter
            let sugg_msg = "try using a local type parameter instead";
            if let Some((sugg_span, new_snippet)) = cm.generate_local_type_param_snippet(span) {
                // Suggest the modification to the user
                err.span_suggestion_with_applicability(
                    sugg_span,
                    sugg_msg,
                    new_snippet,
                    Applicability::MachineApplicable,
                );
            } else if let Some(sp) = cm.generate_fn_name_span(span) {
                err.span_label(sp, "try adding a local type parameter in this method instead");
            } else {
                err.help("try using a local type parameter instead");
            }

            err
        }
        ResolutionError::NameAlreadyUsedInTypeParameterList(name, first_use_span) => {
             let mut err = struct_span_err!(resolver.session,
                                            span,
                                            E0403,
                                            "the name `{}` is already used for a type parameter \
                                            in this type parameter list",
                                            name);
             err.span_label(span, "already used");
             err.span_label(first_use_span.clone(), format!("first use of `{}`", name));
             err
        }
        ResolutionError::MethodNotMemberOfTrait(method, trait_) => {
            let mut err = struct_span_err!(resolver.session,
                                           span,
                                           E0407,
                                           "method `{}` is not a member of trait `{}`",
                                           method,
                                           trait_);
            err.span_label(span, format!("not a member of trait `{}`", trait_));
            err
        }
        ResolutionError::TypeNotMemberOfTrait(type_, trait_) => {
            let mut err = struct_span_err!(resolver.session,
                             span,
                             E0437,
                             "type `{}` is not a member of trait `{}`",
                             type_,
                             trait_);
            err.span_label(span, format!("not a member of trait `{}`", trait_));
            err
        }
        ResolutionError::ConstNotMemberOfTrait(const_, trait_) => {
            let mut err = struct_span_err!(resolver.session,
                             span,
                             E0438,
                             "const `{}` is not a member of trait `{}`",
                             const_,
                             trait_);
            err.span_label(span, format!("not a member of trait `{}`", trait_));
            err
        }
        ResolutionError::VariableNotBoundInPattern(binding_error) => {
            let target_sp = binding_error.target.iter().cloned().collect::<Vec<_>>();
            let msp = MultiSpan::from_spans(target_sp.clone());
            let msg = format!("variable `{}` is not bound in all patterns", binding_error.name);
            let mut err = resolver.session.struct_span_err_with_code(
                msp,
                &msg,
                DiagnosticId::Error("E0408".into()),
            );
            for sp in target_sp {
                err.span_label(sp, format!("pattern doesn't bind `{}`", binding_error.name));
            }
            let origin_sp = binding_error.origin.iter().cloned();
            for sp in origin_sp {
                err.span_label(sp, "variable not in all patterns");
            }
            err
        }
        ResolutionError::VariableBoundWithDifferentMode(variable_name,
                                                        first_binding_span) => {
            let mut err = struct_span_err!(resolver.session,
                             span,
                             E0409,
                             "variable `{}` is bound in inconsistent \
                             ways within the same match arm",
                             variable_name);
            err.span_label(span, "bound in different ways");
            err.span_label(first_binding_span, "first binding");
            err
        }
        ResolutionError::IdentifierBoundMoreThanOnceInParameterList(identifier) => {
            let mut err = struct_span_err!(resolver.session,
                             span,
                             E0415,
                             "identifier `{}` is bound more than once in this parameter list",
                             identifier);
            err.span_label(span, "used as parameter more than once");
            err
        }
        ResolutionError::IdentifierBoundMoreThanOnceInSamePattern(identifier) => {
            let mut err = struct_span_err!(resolver.session,
                             span,
                             E0416,
                             "identifier `{}` is bound more than once in the same pattern",
                             identifier);
            err.span_label(span, "used in a pattern more than once");
            err
        }
        ResolutionError::UndeclaredLabel(name, lev_candidate) => {
            let mut err = struct_span_err!(resolver.session,
                                           span,
                                           E0426,
                                           "use of undeclared label `{}`",
                                           name);
            if let Some(lev_candidate) = lev_candidate {
                err.span_label(span, format!("did you mean `{}`?", lev_candidate));
            } else {
                err.span_label(span, format!("undeclared label `{}`", name));
            }
            err
        }
        ResolutionError::SelfImportsOnlyAllowedWithin => {
            struct_span_err!(resolver.session,
                             span,
                             E0429,
                             "{}",
                             "`self` imports are only allowed within a { } list")
        }
        ResolutionError::SelfImportCanOnlyAppearOnceInTheList => {
            let mut err = struct_span_err!(resolver.session, span, E0430,
                                           "`self` import can only appear once in an import list");
            err.span_label(span, "can only appear once in an import list");
            err
        }
        ResolutionError::SelfImportOnlyInImportListWithNonEmptyPrefix => {
            let mut err = struct_span_err!(resolver.session, span, E0431,
                                           "`self` import can only appear in an import list with \
                                            a non-empty prefix");
            err.span_label(span, "can only appear in an import list with a non-empty prefix");
            err
        }
        ResolutionError::FailedToResolve(msg) => {
            let mut err = struct_span_err!(resolver.session, span, E0433,
                                           "failed to resolve: {}", msg);
            err.span_label(span, msg);
            err
        }
        ResolutionError::CannotCaptureDynamicEnvironmentInFnItem => {
            let mut err = struct_span_err!(resolver.session,
                                           span,
                                           E0434,
                                           "{}",
                                           "can't capture dynamic environment in a fn item");
            err.help("use the `|| { ... }` closure form instead");
            err
        }
        ResolutionError::AttemptToUseNonConstantValueInConstant => {
            let mut err = struct_span_err!(resolver.session, span, E0435,
                                           "attempt to use a non-constant value in a constant");
            err.span_label(span, "non-constant value");
            err
        }
        ResolutionError::BindingShadowsSomethingUnacceptable(what_binding, name, binding) => {
            let shadows_what = binding.descr();
            let mut err = struct_span_err!(resolver.session, span, E0530, "{}s cannot shadow {}s",
                                           what_binding, shadows_what);
            err.span_label(span, format!("cannot be named the same as {} {}",
                                         binding.article(), shadows_what));
            let participle = if binding.is_import() { "imported" } else { "defined" };
            let msg = format!("the {} `{}` is {} here", shadows_what, name, participle);
            err.span_label(binding.span, msg);
            err
        }
        ResolutionError::ForwardDeclaredTyParam => {
            let mut err = struct_span_err!(resolver.session, span, E0128,
                                           "type parameters with a default cannot use \
                                            forward declared identifiers");
            err.span_label(
                span, "defaulted type parameters cannot be forward declared".to_string());
            err
        }
    }
}

/// Adjust the impl span so that just the `impl` keyword is taken by removing
/// everything after `<` (`"impl<T> Iterator for A<T> {}" -> "impl"`) and
/// everything after the first whitespace (`"impl Iterator for A" -> "impl"`)
///
/// Attention: The method used is very fragile since it essentially duplicates the work of the
/// parser. If you need to use this function or something similar, please consider updating the
/// source_map functions and this function to something more robust.
fn reduce_impl_span_to_impl_keyword(cm: &SourceMap, impl_span: Span) -> Span {
    let impl_span = cm.span_until_char(impl_span, '<');
    let impl_span = cm.span_until_whitespace(impl_span);
    impl_span
}

#[derive(Copy, Clone, Debug)]
struct BindingInfo {
    span: Span,
    binding_mode: BindingMode,
}

/// Map from the name in a pattern to its binding mode.
type BindingMap = FxHashMap<Ident, BindingInfo>;

#[derive(Copy, Clone, PartialEq, Eq, Debug)]
enum PatternSource {
    Match,
    IfLet,
    WhileLet,
    Let,
    For,
    FnParam,
}

impl PatternSource {
    fn descr(self) -> &'static str {
        match self {
            PatternSource::Match => "match binding",
            PatternSource::IfLet => "if let binding",
            PatternSource::WhileLet => "while let binding",
            PatternSource::Let => "let binding",
            PatternSource::For => "for binding",
            PatternSource::FnParam => "function parameter",
        }
    }
}

#[derive(Copy, Clone, PartialEq, Eq, Debug)]
enum AliasPossibility {
    No,
    Maybe,
}

#[derive(Copy, Clone, Debug)]
enum PathSource<'a> {
    // Type paths `Path`.
    Type,
    // Trait paths in bounds or impls.
    Trait(AliasPossibility),
    // Expression paths `path`, with optional parent context.
    Expr(Option<&'a Expr>),
    // Paths in path patterns `Path`.
    Pat,
    // Paths in struct expressions and patterns `Path { .. }`.
    Struct,
    // Paths in tuple struct patterns `Path(..)`.
    TupleStruct,
    // `m::A::B` in `<T as m::A>::B::C`.
    TraitItem(Namespace),
    // Path in `pub(path)`
    Visibility,
}

impl<'a> PathSource<'a> {
    fn namespace(self) -> Namespace {
        match self {
            PathSource::Type | PathSource::Trait(_) | PathSource::Struct |
            PathSource::Visibility => TypeNS,
            PathSource::Expr(..) | PathSource::Pat | PathSource::TupleStruct => ValueNS,
            PathSource::TraitItem(ns) => ns,
        }
    }

    fn global_by_default(self) -> bool {
        match self {
            PathSource::Visibility => true,
            PathSource::Type | PathSource::Expr(..) | PathSource::Pat |
            PathSource::Struct | PathSource::TupleStruct |
            PathSource::Trait(_) | PathSource::TraitItem(..) => false,
        }
    }

    fn defer_to_typeck(self) -> bool {
        match self {
            PathSource::Type | PathSource::Expr(..) | PathSource::Pat |
            PathSource::Struct | PathSource::TupleStruct => true,
            PathSource::Trait(_) | PathSource::TraitItem(..) |
            PathSource::Visibility => false,
        }
    }

    fn descr_expected(self) -> &'static str {
        match self {
            PathSource::Type => "type",
            PathSource::Trait(_) => "trait",
            PathSource::Pat => "unit struct/variant or constant",
            PathSource::Struct => "struct, variant or union type",
            PathSource::TupleStruct => "tuple struct/variant",
            PathSource::Visibility => "module",
            PathSource::TraitItem(ns) => match ns {
                TypeNS => "associated type",
                ValueNS => "method or associated constant",
                MacroNS => bug!("associated macro"),
            },
            PathSource::Expr(parent) => match parent.map(|p| &p.node) {
                // "function" here means "anything callable" rather than `Def::Fn`,
                // this is not precise but usually more helpful than just "value".
                Some(&ExprKind::Call(..)) => "function",
                _ => "value",
            },
        }
    }

    fn is_expected(self, def: Def) -> bool {
        match self {
            PathSource::Type => match def {
                Def::Struct(..) | Def::Union(..) | Def::Enum(..) |
                Def::Trait(..) | Def::TraitAlias(..) | Def::TyAlias(..) |
                Def::AssociatedTy(..) | Def::PrimTy(..) | Def::TyParam(..) |
                Def::SelfTy(..) | Def::Existential(..) |
                Def::ForeignTy(..) => true,
                _ => false,
            },
            PathSource::Trait(AliasPossibility::No) => match def {
                Def::Trait(..) => true,
                _ => false,
            },
            PathSource::Trait(AliasPossibility::Maybe) => match def {
                Def::Trait(..) => true,
                Def::TraitAlias(..) => true,
                _ => false,
            },
            PathSource::Expr(..) => match def {
                Def::StructCtor(_, CtorKind::Const) | Def::StructCtor(_, CtorKind::Fn) |
                Def::VariantCtor(_, CtorKind::Const) | Def::VariantCtor(_, CtorKind::Fn) |
                Def::Const(..) | Def::Static(..) | Def::Local(..) | Def::Upvar(..) |
                Def::Fn(..) | Def::Method(..) | Def::AssociatedConst(..) |
                Def::SelfCtor(..) => true,
                _ => false,
            },
            PathSource::Pat => match def {
                Def::StructCtor(_, CtorKind::Const) |
                Def::VariantCtor(_, CtorKind::Const) |
                Def::Const(..) | Def::AssociatedConst(..) |
                Def::SelfCtor(..) => true,
                _ => false,
            },
            PathSource::TupleStruct => match def {
                Def::StructCtor(_, CtorKind::Fn) |
                Def::VariantCtor(_, CtorKind::Fn) |
                Def::SelfCtor(..) => true,
                _ => false,
            },
            PathSource::Struct => match def {
                Def::Struct(..) | Def::Union(..) | Def::Variant(..) |
                Def::TyAlias(..) | Def::AssociatedTy(..) | Def::SelfTy(..) => true,
                _ => false,
            },
            PathSource::TraitItem(ns) => match def {
                Def::AssociatedConst(..) | Def::Method(..) if ns == ValueNS => true,
                Def::AssociatedTy(..) if ns == TypeNS => true,
                _ => false,
            },
            PathSource::Visibility => match def {
                Def::Mod(..) => true,
                _ => false,
            },
        }
    }

    fn error_code(self, has_unexpected_resolution: bool) -> &'static str {
        __diagnostic_used!(E0404);
        __diagnostic_used!(E0405);
        __diagnostic_used!(E0412);
        __diagnostic_used!(E0422);
        __diagnostic_used!(E0423);
        __diagnostic_used!(E0425);
        __diagnostic_used!(E0531);
        __diagnostic_used!(E0532);
        __diagnostic_used!(E0573);
        __diagnostic_used!(E0574);
        __diagnostic_used!(E0575);
        __diagnostic_used!(E0576);
        __diagnostic_used!(E0577);
        __diagnostic_used!(E0578);
        match (self, has_unexpected_resolution) {
            (PathSource::Trait(_), true) => "E0404",
            (PathSource::Trait(_), false) => "E0405",
            (PathSource::Type, true) => "E0573",
            (PathSource::Type, false) => "E0412",
            (PathSource::Struct, true) => "E0574",
            (PathSource::Struct, false) => "E0422",
            (PathSource::Expr(..), true) => "E0423",
            (PathSource::Expr(..), false) => "E0425",
            (PathSource::Pat, true) | (PathSource::TupleStruct, true) => "E0532",
            (PathSource::Pat, false) | (PathSource::TupleStruct, false) => "E0531",
            (PathSource::TraitItem(..), true) => "E0575",
            (PathSource::TraitItem(..), false) => "E0576",
            (PathSource::Visibility, true) => "E0577",
            (PathSource::Visibility, false) => "E0578",
        }
    }
}

// A minimal representation of a path segment. We use this in resolve because
// we synthesize 'path segments' which don't have the rest of an AST or HIR
// `PathSegment`.
#[derive(Clone, Copy, Debug)]
pub struct Segment {
    ident: Ident,
    id: Option<NodeId>,
}

impl Segment {
    fn from_path(path: &Path) -> Vec<Segment> {
        path.segments.iter().map(|s| s.into()).collect()
    }

    fn from_ident(ident: Ident) -> Segment {
        Segment {
            ident,
            id: None,
        }
    }

    fn names_to_string(segments: &[Segment]) -> String {
        names_to_string(&segments.iter()
                            .map(|seg| seg.ident)
                            .collect::<Vec<_>>())
    }
}

impl<'a> From<&'a ast::PathSegment> for Segment {
    fn from(seg: &'a ast::PathSegment) -> Segment {
        Segment {
            ident: seg.ident,
            id: Some(seg.id),
        }
    }
}

struct UsePlacementFinder {
    target_module: NodeId,
    span: Option<Span>,
    found_use: bool,
}

impl UsePlacementFinder {
    fn check(krate: &Crate, target_module: NodeId) -> (Option<Span>, bool) {
        let mut finder = UsePlacementFinder {
            target_module,
            span: None,
            found_use: false,
        };
        visit::walk_crate(&mut finder, krate);
        (finder.span, finder.found_use)
    }
}

impl<'tcx> Visitor<'tcx> for UsePlacementFinder {
    fn visit_mod(
        &mut self,
        module: &'tcx ast::Mod,
        _: Span,
        _: &[ast::Attribute],
        node_id: NodeId,
    ) {
        if self.span.is_some() {
            return;
        }
        if node_id != self.target_module {
            visit::walk_mod(self, module);
            return;
        }
        // find a use statement
        for item in &module.items {
            match item.node {
                ItemKind::Use(..) => {
                    // don't suggest placing a use before the prelude
                    // import or other generated ones
                    if item.span.ctxt().outer().expn_info().is_none() {
                        self.span = Some(item.span.shrink_to_lo());
                        self.found_use = true;
                        return;
                    }
                },
                // don't place use before extern crate
                ItemKind::ExternCrate(_) => {}
                // but place them before the first other item
                _ => if self.span.map_or(true, |span| item.span < span ) {
                    if item.span.ctxt().outer().expn_info().is_none() {
                        // don't insert between attributes and an item
                        if item.attrs.is_empty() {
                            self.span = Some(item.span.shrink_to_lo());
                        } else {
                            // find the first attribute on the item
                            for attr in &item.attrs {
                                if self.span.map_or(true, |span| attr.span < span) {
                                    self.span = Some(attr.span.shrink_to_lo());
                                }
                            }
                        }
                    }
                },
            }
        }
    }
}

/// This thing walks the whole crate in DFS manner, visiting each item, resolving names as it goes.
impl<'a, 'tcx> Visitor<'tcx> for Resolver<'a> {
    fn visit_item(&mut self, item: &'tcx Item) {
        self.resolve_item(item);
    }
    fn visit_arm(&mut self, arm: &'tcx Arm) {
        self.resolve_arm(arm);
    }
    fn visit_block(&mut self, block: &'tcx Block) {
        self.resolve_block(block);
    }
    fn visit_anon_const(&mut self, constant: &'tcx ast::AnonConst) {
        self.with_constant_rib(|this| {
            visit::walk_anon_const(this, constant);
        });
    }
    fn visit_expr(&mut self, expr: &'tcx Expr) {
        self.resolve_expr(expr, None);
    }
    fn visit_local(&mut self, local: &'tcx Local) {
        self.resolve_local(local);
    }
    fn visit_ty(&mut self, ty: &'tcx Ty) {
        match ty.node {
            TyKind::Path(ref qself, ref path) => {
                self.smart_resolve_path(ty.id, qself.as_ref(), path, PathSource::Type);
            }
            TyKind::ImplicitSelf => {
                let self_ty = keywords::SelfUpper.ident();
                let def = self.resolve_ident_in_lexical_scope(self_ty, TypeNS, Some(ty.id), ty.span)
                              .map_or(Def::Err, |d| d.def());
                self.record_def(ty.id, PathResolution::new(def));
            }
            _ => (),
        }
        visit::walk_ty(self, ty);
    }
    fn visit_poly_trait_ref(&mut self,
                            tref: &'tcx ast::PolyTraitRef,
                            m: &'tcx ast::TraitBoundModifier) {
        self.smart_resolve_path(tref.trait_ref.ref_id, None,
                                &tref.trait_ref.path, PathSource::Trait(AliasPossibility::Maybe));
        visit::walk_poly_trait_ref(self, tref, m);
    }
    fn visit_foreign_item(&mut self, foreign_item: &'tcx ForeignItem) {
        let type_parameters = match foreign_item.node {
            ForeignItemKind::Fn(_, ref generics) => {
                HasTypeParameters(generics, ItemRibKind)
            }
            ForeignItemKind::Static(..) => NoTypeParameters,
            ForeignItemKind::Ty => NoTypeParameters,
            ForeignItemKind::Macro(..) => NoTypeParameters,
        };
        self.with_type_parameter_rib(type_parameters, |this| {
            visit::walk_foreign_item(this, foreign_item);
        });
    }
    fn visit_fn(&mut self,
                function_kind: FnKind<'tcx>,
                declaration: &'tcx FnDecl,
                _: Span,
                node_id: NodeId)
    {
        let (rib_kind, asyncness) = match function_kind {
            FnKind::ItemFn(_, ref header, ..) =>
                (ItemRibKind, header.asyncness),
            FnKind::Method(_, ref sig, _, _) =>
                (TraitOrImplItemRibKind, sig.header.asyncness),
            FnKind::Closure(_) =>
                // Async closures aren't resolved through `visit_fn`-- they're
                // processed separately
                (ClosureRibKind(node_id), IsAsync::NotAsync),
        };

        // Create a value rib for the function.
        self.ribs[ValueNS].push(Rib::new(rib_kind));

        // Create a label rib for the function.
        self.label_ribs.push(Rib::new(rib_kind));

        // Add each argument to the rib.
        let mut bindings_list = FxHashMap::default();
        for argument in &declaration.inputs {
            self.resolve_pattern(&argument.pat, PatternSource::FnParam, &mut bindings_list);

            self.visit_ty(&argument.ty);

            debug!("(resolving function) recorded argument");
        }
        visit::walk_fn_ret_ty(self, &declaration.output);

        // Resolve the function body, potentially inside the body of an async closure
        if let IsAsync::Async { closure_id, .. } = asyncness {
            let rib_kind = ClosureRibKind(closure_id);
            self.ribs[ValueNS].push(Rib::new(rib_kind));
            self.label_ribs.push(Rib::new(rib_kind));
        }

        match function_kind {
            FnKind::ItemFn(.., body) |
            FnKind::Method(.., body) => {
                self.visit_block(body);
            }
            FnKind::Closure(body) => {
                self.visit_expr(body);
            }
        };

        // Leave the body of the async closure
        if asyncness.is_async() {
            self.label_ribs.pop();
            self.ribs[ValueNS].pop();
        }

        debug!("(resolving function) leaving function");

        self.label_ribs.pop();
        self.ribs[ValueNS].pop();
    }
    fn visit_generics(&mut self, generics: &'tcx Generics) {
        // For type parameter defaults, we have to ban access
        // to following type parameters, as the Substs can only
        // provide previous type parameters as they're built. We
        // put all the parameters on the ban list and then remove
        // them one by one as they are processed and become available.
        let mut default_ban_rib = Rib::new(ForwardTyParamBanRibKind);
        let mut found_default = false;
        default_ban_rib.bindings.extend(generics.params.iter()
            .filter_map(|param| match param.kind {
                GenericParamKind::Lifetime { .. } => None,
                GenericParamKind::Type { ref default, .. } => {
                    found_default |= default.is_some();
                    if found_default {
                        Some((Ident::with_empty_ctxt(param.ident.name), Def::Err))
                    } else {
                        None
                    }
                }
            }));

        for param in &generics.params {
            match param.kind {
                GenericParamKind::Lifetime { .. } => self.visit_generic_param(param),
                GenericParamKind::Type { ref default, .. } => {
                    for bound in &param.bounds {
                        self.visit_param_bound(bound);
                    }

                    if let Some(ref ty) = default {
                        self.ribs[TypeNS].push(default_ban_rib);
                        self.visit_ty(ty);
                        default_ban_rib = self.ribs[TypeNS].pop().unwrap();
                    }

                    // Allow all following defaults to refer to this type parameter.
                    default_ban_rib.bindings.remove(&Ident::with_empty_ctxt(param.ident.name));
                }
            }
        }
        for p in &generics.where_clause.predicates {
            self.visit_where_predicate(p);
        }
    }
}

#[derive(Copy, Clone)]
enum TypeParameters<'a, 'b> {
    NoTypeParameters,
    HasTypeParameters(// Type parameters.
                      &'b Generics,

                      // The kind of the rib used for type parameters.
                      RibKind<'a>),
}

/// The rib kind controls the translation of local
/// definitions (`Def::Local`) to upvars (`Def::Upvar`).
#[derive(Copy, Clone, Debug)]
enum RibKind<'a> {
    /// No translation needs to be applied.
    NormalRibKind,

    /// We passed through a closure scope at the given node ID.
    /// Translate upvars as appropriate.
    ClosureRibKind(NodeId /* func id */),

    /// We passed through an impl or trait and are now in one of its
    /// methods or associated types. Allow references to ty params that impl or trait
    /// binds. Disallow any other upvars (including other ty params that are
    /// upvars).
    TraitOrImplItemRibKind,

    /// We passed through an item scope. Disallow upvars.
    ItemRibKind,

    /// We're in a constant item. Can't refer to dynamic stuff.
    ConstantItemRibKind,

    /// We passed through a module.
    ModuleRibKind(Module<'a>),

    /// We passed through a `macro_rules!` statement
    MacroDefinition(DefId),

    /// All bindings in this rib are type parameters that can't be used
    /// from the default of a type parameter because they're not declared
    /// before said type parameter. Also see the `visit_generics` override.
    ForwardTyParamBanRibKind,
}

/// One local scope.
///
/// A rib represents a scope names can live in. Note that these appear in many places, not just
/// around braces. At any place where the list of accessible names (of the given namespace)
/// changes or a new restrictions on the name accessibility are introduced, a new rib is put onto a
/// stack. This may be, for example, a `let` statement (because it introduces variables), a macro,
/// etc.
///
/// Different [rib kinds](enum.RibKind) are transparent for different names.
///
/// The resolution keeps a separate stack of ribs as it traverses the AST for each namespace. When
/// resolving, the name is looked up from inside out.
#[derive(Debug)]
struct Rib<'a> {
    bindings: FxHashMap<Ident, Def>,
    kind: RibKind<'a>,
}

impl<'a> Rib<'a> {
    fn new(kind: RibKind<'a>) -> Rib<'a> {
        Rib {
            bindings: Default::default(),
            kind,
        }
    }
}

/// An intermediate resolution result.
///
/// This refers to the thing referred by a name. The difference between `Def` and `Item` is that
/// items are visible in their whole block, while defs only from the place they are defined
/// forward.
enum LexicalScopeBinding<'a> {
    Item(&'a NameBinding<'a>),
    Def(Def),
}

impl<'a> LexicalScopeBinding<'a> {
    fn item(self) -> Option<&'a NameBinding<'a>> {
        match self {
            LexicalScopeBinding::Item(binding) => Some(binding),
            _ => None,
        }
    }

    fn def(self) -> Def {
        match self {
            LexicalScopeBinding::Item(binding) => binding.def(),
            LexicalScopeBinding::Def(def) => def,
        }
    }
}

#[derive(Copy, Clone, Debug)]
enum ModuleOrUniformRoot<'a> {
    /// Regular module.
    Module(Module<'a>),

    /// Virtual module that denotes resolution in crate root with fallback to extern prelude.
    CrateRootAndExternPrelude,

    /// Virtual module that denotes resolution in extern prelude.
    /// Used for paths starting with `::` on 2018 edition.
    ExternPrelude,

    /// Virtual module that denotes resolution in current scope.
    /// Used only for resolving single-segment imports. The reason it exists is that import paths
    /// are always split into two parts, the first of which should be some kind of module.
    CurrentScope,
}

impl ModuleOrUniformRoot<'_> {
    fn same_def(lhs: Self, rhs: Self) -> bool {
        match (lhs, rhs) {
            (ModuleOrUniformRoot::Module(lhs),
             ModuleOrUniformRoot::Module(rhs)) => lhs.def() == rhs.def(),
            (ModuleOrUniformRoot::CrateRootAndExternPrelude,
             ModuleOrUniformRoot::CrateRootAndExternPrelude) |
            (ModuleOrUniformRoot::ExternPrelude, ModuleOrUniformRoot::ExternPrelude) |
            (ModuleOrUniformRoot::CurrentScope, ModuleOrUniformRoot::CurrentScope) => true,
            _ => false,
        }
    }
}

#[derive(Clone, Debug)]
enum PathResult<'a> {
    Module(ModuleOrUniformRoot<'a>),
    NonModule(PathResolution),
    Indeterminate,
    Failed(Span, String, bool /* is the error from the last segment? */),
}

enum ModuleKind {
    /// An anonymous module, eg. just a block.
    ///
    /// ```
    /// fn main() {
    ///     fn f() {} // (1)
    ///     { // This is an anonymous module
    ///         f(); // This resolves to (2) as we are inside the block.
    ///         fn f() {} // (2)
    ///     }
    ///     f(); // Resolves to (1)
    /// }
    /// ```
    Block(NodeId),
    /// Any module with a name.
    ///
    /// This could be:
    ///
    /// * A normal module ‒ either `mod from_file;` or `mod from_block { }`.
    /// * A trait or an enum (it implicitly contains associated types, methods and variant
    ///   constructors).
    Def(Def, Name),
}

/// One node in the tree of modules.
pub struct ModuleData<'a> {
    parent: Option<Module<'a>>,
    kind: ModuleKind,

    // The def id of the closest normal module (`mod`) ancestor (including this module).
    normal_ancestor_id: DefId,

    resolutions: RefCell<FxHashMap<(Ident, Namespace), &'a RefCell<NameResolution<'a>>>>,
    single_segment_macro_resolutions: RefCell<Vec<(Ident, MacroKind, ParentScope<'a>,
                                                   Option<&'a NameBinding<'a>>)>>,
    multi_segment_macro_resolutions: RefCell<Vec<(Vec<Segment>, Span, MacroKind, ParentScope<'a>,
                                                  Option<Def>)>>,
    builtin_attrs: RefCell<Vec<(Ident, ParentScope<'a>)>>,

    // Macro invocations that can expand into items in this module.
    unresolved_invocations: RefCell<FxHashSet<Mark>>,

    no_implicit_prelude: bool,

    glob_importers: RefCell<Vec<&'a ImportDirective<'a>>>,
    globs: RefCell<Vec<&'a ImportDirective<'a>>>,

    // Used to memoize the traits in this module for faster searches through all traits in scope.
    traits: RefCell<Option<Box<[(Ident, &'a NameBinding<'a>)]>>>,

    // Whether this module is populated. If not populated, any attempt to
    // access the children must be preceded with a
    // `populate_module_if_necessary` call.
    populated: Cell<bool>,

    /// Span of the module itself. Used for error reporting.
    span: Span,

    expansion: Mark,
}

type Module<'a> = &'a ModuleData<'a>;

impl<'a> ModuleData<'a> {
    fn new(parent: Option<Module<'a>>,
           kind: ModuleKind,
           normal_ancestor_id: DefId,
           expansion: Mark,
           span: Span) -> Self {
        ModuleData {
            parent,
            kind,
            normal_ancestor_id,
            resolutions: Default::default(),
            single_segment_macro_resolutions: RefCell::new(Vec::new()),
            multi_segment_macro_resolutions: RefCell::new(Vec::new()),
            builtin_attrs: RefCell::new(Vec::new()),
            unresolved_invocations: Default::default(),
            no_implicit_prelude: false,
            glob_importers: RefCell::new(Vec::new()),
            globs: RefCell::new(Vec::new()),
            traits: RefCell::new(None),
            populated: Cell::new(normal_ancestor_id.is_local()),
            span,
            expansion,
        }
    }

    fn for_each_child<F: FnMut(Ident, Namespace, &'a NameBinding<'a>)>(&self, mut f: F) {
        for (&(ident, ns), name_resolution) in self.resolutions.borrow().iter() {
            name_resolution.borrow().binding.map(|binding| f(ident, ns, binding));
        }
    }

    fn for_each_child_stable<F: FnMut(Ident, Namespace, &'a NameBinding<'a>)>(&self, mut f: F) {
        let resolutions = self.resolutions.borrow();
        let mut resolutions = resolutions.iter().collect::<Vec<_>>();
        resolutions.sort_by_cached_key(|&(&(ident, ns), _)| (ident.as_str(), ns));
        for &(&(ident, ns), &resolution) in resolutions.iter() {
            resolution.borrow().binding.map(|binding| f(ident, ns, binding));
        }
    }

    fn def(&self) -> Option<Def> {
        match self.kind {
            ModuleKind::Def(def, _) => Some(def),
            _ => None,
        }
    }

    fn def_id(&self) -> Option<DefId> {
        self.def().as_ref().map(Def::def_id)
    }

    // `self` resolves to the first module ancestor that `is_normal`.
    fn is_normal(&self) -> bool {
        match self.kind {
            ModuleKind::Def(Def::Mod(_), _) => true,
            _ => false,
        }
    }

    fn is_trait(&self) -> bool {
        match self.kind {
            ModuleKind::Def(Def::Trait(_), _) => true,
            _ => false,
        }
    }

    fn nearest_item_scope(&'a self) -> Module<'a> {
        if self.is_trait() { self.parent.unwrap() } else { self }
    }

    fn is_ancestor_of(&self, mut other: &Self) -> bool {
        while !ptr::eq(self, other) {
            if let Some(parent) = other.parent {
                other = parent;
            } else {
                return false;
            }
        }
        true
    }
}

impl<'a> fmt::Debug for ModuleData<'a> {
    fn fmt(&self, f: &mut fmt::Formatter) -> fmt::Result {
        write!(f, "{:?}", self.def())
    }
}

/// Records a possibly-private value, type, or module definition.
#[derive(Clone, Debug)]
pub struct NameBinding<'a> {
    kind: NameBindingKind<'a>,
    ambiguity: Option<(&'a NameBinding<'a>, AmbiguityKind)>,
    expansion: Mark,
    span: Span,
    vis: ty::Visibility,
}

pub trait ToNameBinding<'a> {
    fn to_name_binding(self, arenas: &'a ResolverArenas<'a>) -> &'a NameBinding<'a>;
}

impl<'a> ToNameBinding<'a> for &'a NameBinding<'a> {
    fn to_name_binding(self, _: &'a ResolverArenas<'a>) -> &'a NameBinding<'a> {
        self
    }
}

#[derive(Clone, Debug)]
enum NameBindingKind<'a> {
    Def(Def, /* is_macro_export */ bool),
    Module(Module<'a>),
    Import {
        binding: &'a NameBinding<'a>,
        directive: &'a ImportDirective<'a>,
        used: Cell<bool>,
    },
}

struct PrivacyError<'a>(Span, Ident, &'a NameBinding<'a>);

struct UseError<'a> {
    err: DiagnosticBuilder<'a>,
    /// Attach `use` statements for these candidates
    candidates: Vec<ImportSuggestion>,
    /// The node id of the module to place the use statements in
    node_id: NodeId,
    /// Whether the diagnostic should state that it's "better"
    better: bool,
}

#[derive(Clone, Copy, PartialEq, Debug)]
enum AmbiguityKind {
    Import,
    AbsolutePath,
    BuiltinAttr,
    DeriveHelper,
    LegacyHelperVsPrelude,
    LegacyVsModern,
    GlobVsOuter,
    GlobVsGlob,
    GlobVsExpanded,
    MoreExpandedVsOuter,
}

impl AmbiguityKind {
    fn descr(self) -> &'static str {
        match self {
            AmbiguityKind::Import =>
                "name vs any other name during import resolution",
            AmbiguityKind::AbsolutePath =>
                "name in the crate root vs extern crate during absolute path resolution",
            AmbiguityKind::BuiltinAttr =>
                "built-in attribute vs any other name",
            AmbiguityKind::DeriveHelper =>
                "derive helper attribute vs any other name",
            AmbiguityKind::LegacyHelperVsPrelude =>
                "legacy plugin helper attribute vs name from prelude",
            AmbiguityKind::LegacyVsModern =>
                "`macro_rules` vs non-`macro_rules` from other module",
            AmbiguityKind::GlobVsOuter =>
                "glob import vs any other name from outer scope during import/macro resolution",
            AmbiguityKind::GlobVsGlob =>
                "glob import vs glob import in the same module",
            AmbiguityKind::GlobVsExpanded =>
                "glob import vs macro-expanded name in the same \
                 module during import/macro resolution",
            AmbiguityKind::MoreExpandedVsOuter =>
                "macro-expanded name vs less macro-expanded name \
                 from outer scope during import/macro resolution",
        }
    }
}

/// Miscellaneous bits of metadata for better ambiguity error reporting.
#[derive(Clone, Copy, PartialEq)]
enum AmbiguityErrorMisc {
    SuggestCrate,
    SuggestSelf,
    FromPrelude,
    None,
}

struct AmbiguityError<'a> {
    kind: AmbiguityKind,
    ident: Ident,
    b1: &'a NameBinding<'a>,
    b2: &'a NameBinding<'a>,
    misc1: AmbiguityErrorMisc,
    misc2: AmbiguityErrorMisc,
}

impl<'a> NameBinding<'a> {
    fn module(&self) -> Option<Module<'a>> {
        match self.kind {
            NameBindingKind::Module(module) => Some(module),
            NameBindingKind::Import { binding, .. } => binding.module(),
            _ => None,
        }
    }

    fn def(&self) -> Def {
        match self.kind {
            NameBindingKind::Def(def, _) => def,
            NameBindingKind::Module(module) => module.def().unwrap(),
            NameBindingKind::Import { binding, .. } => binding.def(),
        }
    }

    fn is_ambiguity(&self) -> bool {
        self.ambiguity.is_some() || match self.kind {
            NameBindingKind::Import { binding, .. } => binding.is_ambiguity(),
            _ => false,
        }
    }

    // We sometimes need to treat variants as `pub` for backwards compatibility
    fn pseudo_vis(&self) -> ty::Visibility {
        if self.is_variant() && self.def().def_id().is_local() {
            ty::Visibility::Public
        } else {
            self.vis
        }
    }

    fn is_variant(&self) -> bool {
        match self.kind {
            NameBindingKind::Def(Def::Variant(..), _) |
            NameBindingKind::Def(Def::VariantCtor(..), _) => true,
            _ => false,
        }
    }

    fn is_extern_crate(&self) -> bool {
        match self.kind {
            NameBindingKind::Import {
                directive: &ImportDirective {
                    subclass: ImportDirectiveSubclass::ExternCrate { .. }, ..
                }, ..
            } => true,
            NameBindingKind::Module(
                &ModuleData { kind: ModuleKind::Def(Def::Mod(def_id), _), .. }
            ) => def_id.index == CRATE_DEF_INDEX,
            _ => false,
        }
    }

    fn is_import(&self) -> bool {
        match self.kind {
            NameBindingKind::Import { .. } => true,
            _ => false,
        }
    }

    fn is_glob_import(&self) -> bool {
        match self.kind {
            NameBindingKind::Import { directive, .. } => directive.is_glob(),
            _ => false,
        }
    }

    fn is_importable(&self) -> bool {
        match self.def() {
            Def::AssociatedConst(..) | Def::Method(..) | Def::AssociatedTy(..) => false,
            _ => true,
        }
    }

    fn is_macro_def(&self) -> bool {
        match self.kind {
            NameBindingKind::Def(Def::Macro(..), _) => true,
            _ => false,
        }
    }

    fn macro_kind(&self) -> Option<MacroKind> {
        match self.def() {
            Def::Macro(_, kind) => Some(kind),
            Def::NonMacroAttr(..) => Some(MacroKind::Attr),
            _ => None,
        }
    }

    fn descr(&self) -> &'static str {
        if self.is_extern_crate() { "extern crate" } else { self.def().kind_name() }
    }

    fn article(&self) -> &'static str {
        if self.is_extern_crate() { "an" } else { self.def().article() }
    }

    // Suppose that we resolved macro invocation with `invoc_parent_expansion` to binding `binding`
    // at some expansion round `max(invoc, binding)` when they both emerged from macros.
    // Then this function returns `true` if `self` may emerge from a macro *after* that
    // in some later round and screw up our previously found resolution.
    // See more detailed explanation in
    // https://github.com/rust-lang/rust/pull/53778#issuecomment-419224049
    fn may_appear_after(&self, invoc_parent_expansion: Mark, binding: &NameBinding) -> bool {
        // self > max(invoc, binding) => !(self <= invoc || self <= binding)
        // Expansions are partially ordered, so "may appear after" is an inversion of
        // "certainly appears before or simultaneously" and includes unordered cases.
        let self_parent_expansion = self.expansion;
        let other_parent_expansion = binding.expansion;
        let certainly_before_other_or_simultaneously =
            other_parent_expansion.is_descendant_of(self_parent_expansion);
        let certainly_before_invoc_or_simultaneously =
            invoc_parent_expansion.is_descendant_of(self_parent_expansion);
        !(certainly_before_other_or_simultaneously || certainly_before_invoc_or_simultaneously)
    }
}

/// Interns the names of the primitive types.
///
/// All other types are defined somewhere and possibly imported, but the primitive ones need
/// special handling, since they have no place of origin.
#[derive(Default)]
struct PrimitiveTypeTable {
    primitive_types: FxHashMap<Name, PrimTy>,
}

impl PrimitiveTypeTable {
    fn new() -> PrimitiveTypeTable {
        let mut table = PrimitiveTypeTable::default();

        table.intern("bool", Bool);
        table.intern("char", Char);
        table.intern("f32", Float(FloatTy::F32));
        table.intern("f64", Float(FloatTy::F64));
        table.intern("isize", Int(IntTy::Isize));
        table.intern("i8", Int(IntTy::I8));
        table.intern("i16", Int(IntTy::I16));
        table.intern("i32", Int(IntTy::I32));
        table.intern("i64", Int(IntTy::I64));
        table.intern("i128", Int(IntTy::I128));
        table.intern("str", Str);
        table.intern("usize", Uint(UintTy::Usize));
        table.intern("u8", Uint(UintTy::U8));
        table.intern("u16", Uint(UintTy::U16));
        table.intern("u32", Uint(UintTy::U32));
        table.intern("u64", Uint(UintTy::U64));
        table.intern("u128", Uint(UintTy::U128));
        table
    }

    fn intern(&mut self, string: &str, primitive_type: PrimTy) {
        self.primitive_types.insert(Symbol::intern(string), primitive_type);
    }
}

#[derive(Debug, Default, Clone)]
pub struct ExternPreludeEntry<'a> {
    extern_crate_item: Option<&'a NameBinding<'a>>,
    pub introduced_by_item: bool,
}

/// The main resolver class.
///
/// This is the visitor that walks the whole crate.
pub struct Resolver<'a> {
    session: &'a Session,
    cstore: &'a CStore,

    pub definitions: Definitions,

    graph_root: Module<'a>,

    prelude: Option<Module<'a>>,
    pub extern_prelude: FxHashMap<Ident, ExternPreludeEntry<'a>>,

    /// n.b. This is used only for better diagnostics, not name resolution itself.
    has_self: FxHashSet<DefId>,

    /// Names of fields of an item `DefId` accessible with dot syntax.
    /// Used for hints during error reporting.
    field_names: FxHashMap<DefId, Vec<Name>>,

    /// All imports known to succeed or fail.
    determined_imports: Vec<&'a ImportDirective<'a>>,

    /// All non-determined imports.
    indeterminate_imports: Vec<&'a ImportDirective<'a>>,

    /// The module that represents the current item scope.
    current_module: Module<'a>,

    /// The current set of local scopes for types and values.
    /// FIXME #4948: Reuse ribs to avoid allocation.
    ribs: PerNS<Vec<Rib<'a>>>,

    /// The current set of local scopes, for labels.
    label_ribs: Vec<Rib<'a>>,

    /// The trait that the current context can refer to.
    current_trait_ref: Option<(Module<'a>, TraitRef)>,

    /// The current self type if inside an impl (used for better errors).
    current_self_type: Option<Ty>,

    /// The current self item if inside an ADT (used for better errors).
    current_self_item: Option<NodeId>,

    /// FIXME: Refactor things so that these fields are passed through arguments and not resolver.
    /// We are resolving a last import segment during import validation.
    last_import_segment: bool,
<<<<<<< HEAD
=======
    /// This binding should be ignored during in-module resolution, so that we don't get
    /// "self-confirming" import resolutions during import validation.
>>>>>>> c0ad3cf8
    blacklisted_binding: Option<&'a NameBinding<'a>>,

    /// The idents for the primitive types.
    primitive_type_table: PrimitiveTypeTable,

    def_map: DefMap,
    import_map: ImportMap,
    pub freevars: FreevarMap,
    freevars_seen: NodeMap<NodeMap<usize>>,
    pub export_map: ExportMap,
    pub trait_map: TraitMap,

    /// A map from nodes to anonymous modules.
    /// Anonymous modules are pseudo-modules that are implicitly created around items
    /// contained within blocks.
    ///
    /// For example, if we have this:
    ///
    ///  fn f() {
    ///      fn g() {
    ///          ...
    ///      }
    ///  }
    ///
    /// There will be an anonymous module created around `g` with the ID of the
    /// entry block for `f`.
    block_map: NodeMap<Module<'a>>,
    module_map: FxHashMap<DefId, Module<'a>>,
    extern_module_map: FxHashMap<(DefId, bool /* MacrosOnly? */), Module<'a>>,
    binding_parent_modules: FxHashMap<PtrKey<'a, NameBinding<'a>>, Module<'a>>,

    pub make_glob_map: bool,
    /// Maps imports to the names of items actually imported (this actually maps
    /// all imports, but only glob imports are actually interesting).
    pub glob_map: GlobMap,

    used_imports: FxHashSet<(NodeId, Namespace)>,
    pub maybe_unused_trait_imports: NodeSet,
    pub maybe_unused_extern_crates: Vec<(NodeId, Span)>,

    /// A list of labels as of yet unused. Labels will be removed from this map when
    /// they are used (in a `break` or `continue` statement)
    pub unused_labels: FxHashMap<NodeId, Span>,

    /// privacy errors are delayed until the end in order to deduplicate them
    privacy_errors: Vec<PrivacyError<'a>>,
    /// ambiguity errors are delayed for deduplication
    ambiguity_errors: Vec<AmbiguityError<'a>>,
    /// `use` injections are delayed for better placement and deduplication
    use_injections: Vec<UseError<'a>>,
    /// crate-local macro expanded `macro_export` referred to by a module-relative path
    macro_expanded_macro_export_errors: BTreeSet<(Span, Span)>,

    arenas: &'a ResolverArenas<'a>,
    dummy_binding: &'a NameBinding<'a>,

    crate_loader: &'a mut CrateLoader<'a>,
    macro_names: FxHashSet<Ident>,
    builtin_macros: FxHashMap<Name, &'a NameBinding<'a>>,
    macro_use_prelude: FxHashMap<Name, &'a NameBinding<'a>>,
    pub all_macros: FxHashMap<Name, Def>,
    macro_map: FxHashMap<DefId, Lrc<SyntaxExtension>>,
    macro_defs: FxHashMap<Mark, DefId>,
    local_macro_def_scopes: FxHashMap<NodeId, Module<'a>>,

    /// List of crate local macros that we need to warn about as being unused.
    /// Right now this only includes macro_rules! macros, and macros 2.0.
    unused_macros: FxHashSet<DefId>,

    /// Maps the `Mark` of an expansion to its containing module or block.
    invocations: FxHashMap<Mark, &'a InvocationData<'a>>,

    /// Avoid duplicated errors for "name already defined".
    name_already_seen: FxHashMap<Name, Span>,

    potentially_unused_imports: Vec<&'a ImportDirective<'a>>,

    /// This table maps struct IDs into struct constructor IDs,
    /// it's not used during normal resolution, only for better error reporting.
    struct_constructors: DefIdMap<(Def, ty::Visibility)>,

    /// Only used for better errors on `fn(): fn()`
    current_type_ascription: Vec<Span>,

    injected_crate: Option<Module<'a>>,
}

/// Nothing really interesting here, it just provides memory for the rest of the crate.
#[derive(Default)]
pub struct ResolverArenas<'a> {
    modules: arena::TypedArena<ModuleData<'a>>,
    local_modules: RefCell<Vec<Module<'a>>>,
    name_bindings: arena::TypedArena<NameBinding<'a>>,
    import_directives: arena::TypedArena<ImportDirective<'a>>,
    name_resolutions: arena::TypedArena<RefCell<NameResolution<'a>>>,
    invocation_data: arena::TypedArena<InvocationData<'a>>,
    legacy_bindings: arena::TypedArena<LegacyBinding<'a>>,
}

impl<'a> ResolverArenas<'a> {
    fn alloc_module(&'a self, module: ModuleData<'a>) -> Module<'a> {
        let module = self.modules.alloc(module);
        if module.def_id().map(|def_id| def_id.is_local()).unwrap_or(true) {
            self.local_modules.borrow_mut().push(module);
        }
        module
    }
    fn local_modules(&'a self) -> ::std::cell::Ref<'a, Vec<Module<'a>>> {
        self.local_modules.borrow()
    }
    fn alloc_name_binding(&'a self, name_binding: NameBinding<'a>) -> &'a NameBinding<'a> {
        self.name_bindings.alloc(name_binding)
    }
    fn alloc_import_directive(&'a self, import_directive: ImportDirective<'a>)
                              -> &'a ImportDirective {
        self.import_directives.alloc(import_directive)
    }
    fn alloc_name_resolution(&'a self) -> &'a RefCell<NameResolution<'a>> {
        self.name_resolutions.alloc(Default::default())
    }
    fn alloc_invocation_data(&'a self, expansion_data: InvocationData<'a>)
                             -> &'a InvocationData<'a> {
        self.invocation_data.alloc(expansion_data)
    }
    fn alloc_legacy_binding(&'a self, binding: LegacyBinding<'a>) -> &'a LegacyBinding<'a> {
        self.legacy_bindings.alloc(binding)
    }
}

impl<'a, 'b: 'a> ty::DefIdTree for &'a Resolver<'b> {
    fn parent(self, id: DefId) -> Option<DefId> {
        match id.krate {
            LOCAL_CRATE => self.definitions.def_key(id.index).parent,
            _ => self.cstore.def_key(id).parent,
        }.map(|index| DefId { index, ..id })
    }
}

/// This interface is used through the AST→HIR step, to embed full paths into the HIR. After that
/// the resolver is no longer needed as all the relevant information is inline.
impl<'a> hir::lowering::Resolver for Resolver<'a> {
    fn resolve_hir_path(
        &mut self,
        path: &ast::Path,
        is_value: bool,
    ) -> hir::Path {
        self.resolve_hir_path_cb(path, is_value,
                                 |resolver, span, error| resolve_error(resolver, span, error))
    }

    fn resolve_str_path(
        &mut self,
        span: Span,
        crate_root: Option<&str>,
        components: &[&str],
        is_value: bool
    ) -> hir::Path {
        let segments = iter::once(keywords::PathRoot.ident())
            .chain(
                crate_root.into_iter()
                    .chain(components.iter().cloned())
                    .map(Ident::from_str)
            ).map(|i| self.new_ast_path_segment(i)).collect::<Vec<_>>();


        let path = ast::Path {
            span,
            segments,
        };

        self.resolve_hir_path(&path, is_value)
    }

    fn get_resolution(&mut self, id: NodeId) -> Option<PathResolution> {
        self.def_map.get(&id).cloned()
    }

    fn get_import(&mut self, id: NodeId) -> PerNS<Option<PathResolution>> {
        self.import_map.get(&id).cloned().unwrap_or_default()
    }

    fn definitions(&mut self) -> &mut Definitions {
        &mut self.definitions
    }
}

impl<'a> Resolver<'a> {
    /// Rustdoc uses this to resolve things in a recoverable way. ResolutionError<'a>
    /// isn't something that can be returned because it can't be made to live that long,
    /// and also it's a private type. Fortunately rustdoc doesn't need to know the error,
    /// just that an error occurred.
    pub fn resolve_str_path_error(&mut self, span: Span, path_str: &str, is_value: bool)
        -> Result<hir::Path, ()> {
        use std::iter;
        let mut errored = false;

        let path = if path_str.starts_with("::") {
            ast::Path {
                span,
                segments: iter::once(keywords::PathRoot.ident())
                    .chain({
                        path_str.split("::").skip(1).map(Ident::from_str)
                    })
                    .map(|i| self.new_ast_path_segment(i))
                    .collect(),
            }
        } else {
            ast::Path {
                span,
                segments: path_str
                    .split("::")
                    .map(Ident::from_str)
                    .map(|i| self.new_ast_path_segment(i))
                    .collect(),
            }
        };
        let path = self.resolve_hir_path_cb(&path, is_value, |_, _, _| errored = true);
        if errored || path.def == Def::Err {
            Err(())
        } else {
            Ok(path)
        }
    }

    /// resolve_hir_path, but takes a callback in case there was an error
    fn resolve_hir_path_cb<F>(
        &mut self,
        path: &ast::Path,
        is_value: bool,
        error_callback: F,
    ) -> hir::Path
        where F: for<'c, 'b> FnOnce(&'c mut Resolver, Span, ResolutionError<'b>)
    {
        let namespace = if is_value { ValueNS } else { TypeNS };
        let span = path.span;
        let segments = &path.segments;
        let path = Segment::from_path(&path);
        // FIXME (Manishearth): Intra doc links won't get warned of epoch changes
        let def = match self.resolve_path_without_parent_scope(&path, Some(namespace), true,
                                                               span, CrateLint::No) {
            PathResult::Module(ModuleOrUniformRoot::Module(module)) =>
                module.def().unwrap(),
            PathResult::NonModule(path_res) if path_res.unresolved_segments() == 0 =>
                path_res.base_def(),
            PathResult::NonModule(..) => {
                let msg = "type-relative paths are not supported in this context";
                error_callback(self, span, ResolutionError::FailedToResolve(msg));
                Def::Err
            }
            PathResult::Module(..) | PathResult::Indeterminate => unreachable!(),
            PathResult::Failed(span, msg, _) => {
                error_callback(self, span, ResolutionError::FailedToResolve(&msg));
                Def::Err
            }
        };

        let segments: Vec<_> = segments.iter().map(|seg| {
            let mut hir_seg = hir::PathSegment::from_ident(seg.ident);
            hir_seg.def = Some(self.def_map.get(&seg.id).map_or(Def::Err, |p| p.base_def()));
            hir_seg
        }).collect();
        hir::Path {
            span,
            def,
            segments: segments.into(),
        }
    }

    fn new_ast_path_segment(&self, ident: Ident) -> ast::PathSegment {
        let mut seg = ast::PathSegment::from_ident(ident);
        seg.id = self.session.next_node_id();
        seg
    }
}

impl<'a> Resolver<'a> {
    pub fn new(session: &'a Session,
               cstore: &'a CStore,
               krate: &Crate,
               crate_name: &str,
               make_glob_map: MakeGlobMap,
               crate_loader: &'a mut CrateLoader<'a>,
               arenas: &'a ResolverArenas<'a>)
               -> Resolver<'a> {
        let root_def_id = DefId::local(CRATE_DEF_INDEX);
        let root_module_kind = ModuleKind::Def(Def::Mod(root_def_id), keywords::Invalid.name());
        let graph_root = arenas.alloc_module(ModuleData {
            no_implicit_prelude: attr::contains_name(&krate.attrs, "no_implicit_prelude"),
            ..ModuleData::new(None, root_module_kind, root_def_id, Mark::root(), krate.span)
        });
        let mut module_map = FxHashMap::default();
        module_map.insert(DefId::local(CRATE_DEF_INDEX), graph_root);

        let mut definitions = Definitions::new();
        DefCollector::new(&mut definitions, Mark::root())
            .collect_root(crate_name, session.local_crate_disambiguator());

        let mut extern_prelude: FxHashMap<Ident, ExternPreludeEntry> =
            session.opts.externs.iter().map(|kv| (Ident::from_str(kv.0), Default::default()))
                                       .collect();

        if !attr::contains_name(&krate.attrs, "no_core") {
            extern_prelude.insert(Ident::from_str("core"), Default::default());
            if !attr::contains_name(&krate.attrs, "no_std") {
                extern_prelude.insert(Ident::from_str("std"), Default::default());
                if session.rust_2018() {
                    extern_prelude.insert(Ident::from_str("meta"), Default::default());
                }
            }
        }

        let mut invocations = FxHashMap::default();
        invocations.insert(Mark::root(),
                           arenas.alloc_invocation_data(InvocationData::root(graph_root)));

        let mut macro_defs = FxHashMap::default();
        macro_defs.insert(Mark::root(), root_def_id);

        Resolver {
            session,

            cstore,

            definitions,

            // The outermost module has def ID 0; this is not reflected in the
            // AST.
            graph_root,
            prelude: None,
            extern_prelude,

            has_self: FxHashSet::default(),
            field_names: FxHashMap::default(),

            determined_imports: Vec::new(),
            indeterminate_imports: Vec::new(),

            current_module: graph_root,
            ribs: PerNS {
                value_ns: vec![Rib::new(ModuleRibKind(graph_root))],
                type_ns: vec![Rib::new(ModuleRibKind(graph_root))],
                macro_ns: vec![Rib::new(ModuleRibKind(graph_root))],
            },
            label_ribs: Vec::new(),

            current_trait_ref: None,
            current_self_type: None,
            current_self_item: None,
            last_import_segment: false,
            blacklisted_binding: None,

            primitive_type_table: PrimitiveTypeTable::new(),

            def_map: Default::default(),
            import_map: Default::default(),
            freevars: Default::default(),
            freevars_seen: Default::default(),
            export_map: FxHashMap::default(),
            trait_map: Default::default(),
            module_map,
            block_map: Default::default(),
            extern_module_map: FxHashMap::default(),
            binding_parent_modules: FxHashMap::default(),

            make_glob_map: make_glob_map == MakeGlobMap::Yes,
            glob_map: Default::default(),

            used_imports: FxHashSet::default(),
            maybe_unused_trait_imports: Default::default(),
            maybe_unused_extern_crates: Vec::new(),

            unused_labels: FxHashMap::default(),

            privacy_errors: Vec::new(),
            ambiguity_errors: Vec::new(),
            use_injections: Vec::new(),
            macro_expanded_macro_export_errors: BTreeSet::new(),

            arenas,
            dummy_binding: arenas.alloc_name_binding(NameBinding {
                kind: NameBindingKind::Def(Def::Err, false),
                ambiguity: None,
                expansion: Mark::root(),
                span: DUMMY_SP,
                vis: ty::Visibility::Public,
            }),

            crate_loader,
            macro_names: FxHashSet::default(),
            builtin_macros: FxHashMap::default(),
            macro_use_prelude: FxHashMap::default(),
            all_macros: FxHashMap::default(),
            macro_map: FxHashMap::default(),
            invocations,
            macro_defs,
            local_macro_def_scopes: FxHashMap::default(),
            name_already_seen: FxHashMap::default(),
            potentially_unused_imports: Vec::new(),
            struct_constructors: Default::default(),
            unused_macros: FxHashSet::default(),
            current_type_ascription: Vec::new(),
            injected_crate: None,
        }
    }

    pub fn arenas() -> ResolverArenas<'a> {
        Default::default()
    }

    /// Runs the function on each namespace.
    fn per_ns<F: FnMut(&mut Self, Namespace)>(&mut self, mut f: F) {
        f(self, TypeNS);
        f(self, ValueNS);
        f(self, MacroNS);
    }

    fn macro_def(&self, mut ctxt: SyntaxContext) -> DefId {
        loop {
            match self.macro_defs.get(&ctxt.outer()) {
                Some(&def_id) => return def_id,
                None => ctxt.remove_mark(),
            };
        }
    }

    /// Entry point to crate resolution.
    pub fn resolve_crate(&mut self, krate: &Crate) {
        ImportResolver { resolver: self }.finalize_imports();
        self.current_module = self.graph_root;
        self.finalize_current_module_macro_resolutions();

        visit::walk_crate(self, krate);

        check_unused::check_crate(self, krate);
        self.report_errors(krate);
        self.crate_loader.postprocess(krate);
    }

    fn new_module(
        &self,
        parent: Module<'a>,
        kind: ModuleKind,
        normal_ancestor_id: DefId,
        expansion: Mark,
        span: Span,
    ) -> Module<'a> {
        let module = ModuleData::new(Some(parent), kind, normal_ancestor_id, expansion, span);
        self.arenas.alloc_module(module)
    }

    fn record_use(&mut self, ident: Ident, ns: Namespace,
                  used_binding: &'a NameBinding<'a>, is_lexical_scope: bool) {
        if let Some((b2, kind)) = used_binding.ambiguity {
            self.ambiguity_errors.push(AmbiguityError {
                kind, ident, b1: used_binding, b2,
                misc1: AmbiguityErrorMisc::None,
                misc2: AmbiguityErrorMisc::None,
            });
        }
        if let NameBindingKind::Import { directive, binding, ref used } = used_binding.kind {
            // Avoid marking `extern crate` items that refer to a name from extern prelude,
            // but not introduce it, as used if they are accessed from lexical scope.
            if is_lexical_scope {
                if let Some(entry) = self.extern_prelude.get(&ident.modern()) {
                    if let Some(crate_item) = entry.extern_crate_item {
                        if ptr::eq(used_binding, crate_item) && !entry.introduced_by_item {
                            return;
                        }
                    }
                }
            }
            used.set(true);
            directive.used.set(true);
            self.used_imports.insert((directive.id, ns));
            self.add_to_glob_map(directive.id, ident);
            self.record_use(ident, ns, binding, false);
        }
    }

    fn add_to_glob_map(&mut self, id: NodeId, ident: Ident) {
        if self.make_glob_map {
            self.glob_map.entry(id).or_default().insert(ident.name);
        }
    }

    /// This resolves the identifier `ident` in the namespace `ns` in the current lexical scope.
    /// More specifically, we proceed up the hierarchy of scopes and return the binding for
    /// `ident` in the first scope that defines it (or None if no scopes define it).
    ///
    /// A block's items are above its local variables in the scope hierarchy, regardless of where
    /// the items are defined in the block. For example,
    /// ```rust
    /// fn f() {
    ///    g(); // Since there are no local variables in scope yet, this resolves to the item.
    ///    let g = || {};
    ///    fn g() {}
    ///    g(); // This resolves to the local variable `g` since it shadows the item.
    /// }
    /// ```
    ///
    /// Invariant: This must only be called during main resolution, not during
    /// import resolution.
    fn resolve_ident_in_lexical_scope(&mut self,
                                      mut ident: Ident,
                                      ns: Namespace,
                                      record_used_id: Option<NodeId>,
                                      path_span: Span)
                                      -> Option<LexicalScopeBinding<'a>> {
        assert!(ns == TypeNS  || ns == ValueNS);
        if ident.name == keywords::Invalid.name() {
            return Some(LexicalScopeBinding::Def(Def::Err));
        }
        ident.span = if ident.name == keywords::SelfUpper.name() {
            // FIXME(jseyfried) improve `Self` hygiene
            ident.span.with_ctxt(SyntaxContext::empty())
        } else if ns == TypeNS {
            ident.span.modern()
        } else {
            ident.span.modern_and_legacy()
        };

        // Walk backwards up the ribs in scope.
        let record_used = record_used_id.is_some();
        let mut module = self.graph_root;
        for i in (0 .. self.ribs[ns].len()).rev() {
            if let Some(def) = self.ribs[ns][i].bindings.get(&ident).cloned() {
                // The ident resolves to a type parameter or local variable.
                return Some(LexicalScopeBinding::Def(
                    self.adjust_local_def(ns, i, def, record_used, path_span)
                ));
            }

            module = match self.ribs[ns][i].kind {
                ModuleRibKind(module) => module,
                MacroDefinition(def) if def == self.macro_def(ident.span.ctxt()) => {
                    // If an invocation of this macro created `ident`, give up on `ident`
                    // and switch to `ident`'s source from the macro definition.
                    ident.span.remove_mark();
                    continue
                }
                _ => continue,
            };

            let item = self.resolve_ident_in_module_unadjusted(
                ModuleOrUniformRoot::Module(module),
                ident,
                ns,
                record_used,
                path_span,
            );
            if let Ok(binding) = item {
                // The ident resolves to an item.
                return Some(LexicalScopeBinding::Item(binding));
            }

            match module.kind {
                ModuleKind::Block(..) => {}, // We can see through blocks
                _ => break,
            }
        }

        ident.span = ident.span.modern();
        let mut poisoned = None;
        loop {
            let opt_module = if let Some(node_id) = record_used_id {
                self.hygienic_lexical_parent_with_compatibility_fallback(module, &mut ident.span,
                                                                         node_id, &mut poisoned)
            } else {
                self.hygienic_lexical_parent(module, &mut ident.span)
            };
            module = unwrap_or!(opt_module, break);
            let orig_current_module = self.current_module;
            self.current_module = module; // Lexical resolutions can never be a privacy error.
            let result = self.resolve_ident_in_module_unadjusted(
                ModuleOrUniformRoot::Module(module),
                ident,
                ns,
                record_used,
                path_span,
            );
            self.current_module = orig_current_module;

            match result {
                Ok(binding) => {
                    if let Some(node_id) = poisoned {
                        self.session.buffer_lint_with_diagnostic(
                            lint::builtin::PROC_MACRO_DERIVE_RESOLUTION_FALLBACK,
                            node_id, ident.span,
                            &format!("cannot find {} `{}` in this scope", ns.descr(), ident),
                            lint::builtin::BuiltinLintDiagnostics::
                                ProcMacroDeriveResolutionFallback(ident.span),
                        );
                    }
                    return Some(LexicalScopeBinding::Item(binding))
                }
                Err(Determined) => continue,
                Err(Undetermined) =>
                    span_bug!(ident.span, "undetermined resolution during main resolution pass"),
            }
        }

        if !module.no_implicit_prelude {
            if ns == TypeNS {
                if let Some(binding) = self.extern_prelude_get(ident, !record_used) {
                    return Some(LexicalScopeBinding::Item(binding));
                }
            }
            if ns == TypeNS && is_known_tool(ident.name) {
                let binding = (Def::ToolMod, ty::Visibility::Public,
                               DUMMY_SP, Mark::root()).to_name_binding(self.arenas);
                return Some(LexicalScopeBinding::Item(binding));
            }
            if let Some(prelude) = self.prelude {
                if let Ok(binding) = self.resolve_ident_in_module_unadjusted(
                    ModuleOrUniformRoot::Module(prelude),
                    ident,
                    ns,
                    false,
                    path_span,
                ) {
                    return Some(LexicalScopeBinding::Item(binding));
                }
            }
        }

        None
    }

    fn hygienic_lexical_parent(&mut self, module: Module<'a>, span: &mut Span)
                               -> Option<Module<'a>> {
        if !module.expansion.is_descendant_of(span.ctxt().outer()) {
            return Some(self.macro_def_scope(span.remove_mark()));
        }

        if let ModuleKind::Block(..) = module.kind {
            return Some(module.parent.unwrap());
        }

        None
    }

    fn hygienic_lexical_parent_with_compatibility_fallback(&mut self, module: Module<'a>,
                                                           span: &mut Span, node_id: NodeId,
                                                           poisoned: &mut Option<NodeId>)
                                                           -> Option<Module<'a>> {
        if let module @ Some(..) = self.hygienic_lexical_parent(module, span) {
            return module;
        }

        // We need to support the next case under a deprecation warning
        // ```
        // struct MyStruct;
        // ---- begin: this comes from a proc macro derive
        // mod implementation_details {
        //     // Note that `MyStruct` is not in scope here.
        //     impl SomeTrait for MyStruct { ... }
        // }
        // ---- end
        // ```
        // So we have to fall back to the module's parent during lexical resolution in this case.
        if let Some(parent) = module.parent {
            // Inner module is inside the macro, parent module is outside of the macro.
            if module.expansion != parent.expansion &&
            module.expansion.is_descendant_of(parent.expansion) {
                // The macro is a proc macro derive
                if module.expansion.looks_like_proc_macro_derive() {
                    if parent.expansion.is_descendant_of(span.ctxt().outer()) {
                        *poisoned = Some(node_id);
                        return module.parent;
                    }
                }
            }
        }

        None
    }

    fn resolve_ident_in_module(
        &mut self,
        module: ModuleOrUniformRoot<'a>,
        ident: Ident,
        ns: Namespace,
        parent_scope: Option<&ParentScope<'a>>,
        record_used: bool,
        path_span: Span
    ) -> Result<&'a NameBinding<'a>, Determinacy> {
        self.resolve_ident_in_module_ext(
            module, ident, ns, parent_scope, record_used, path_span
        ).map_err(|(determinacy, _)| determinacy)
    }

    fn resolve_ident_in_module_ext(
        &mut self,
        module: ModuleOrUniformRoot<'a>,
        mut ident: Ident,
        ns: Namespace,
        parent_scope: Option<&ParentScope<'a>>,
        record_used: bool,
        path_span: Span
    ) -> Result<&'a NameBinding<'a>, (Determinacy, Weak)> {
        let orig_current_module = self.current_module;
        match module {
            ModuleOrUniformRoot::Module(module) => {
                ident.span = ident.span.modern();
                if let Some(def) = ident.span.adjust(module.expansion) {
                    self.current_module = self.macro_def_scope(def);
                }
            }
            ModuleOrUniformRoot::ExternPrelude => {
                ident.span = ident.span.modern();
                ident.span.adjust(Mark::root());
            }
            ModuleOrUniformRoot::CrateRootAndExternPrelude |
            ModuleOrUniformRoot::CurrentScope => {
                // No adjustments
            }
        }
        let result = self.resolve_ident_in_module_unadjusted_ext(
            module, ident, ns, parent_scope, false, record_used, path_span,
        );
        self.current_module = orig_current_module;
        result
    }

    fn resolve_crate_root(&mut self, ident: Ident) -> Module<'a> {
        let mut ctxt = ident.span.ctxt();
        let mark = if ident.name == keywords::DollarCrate.name() {
            // When resolving `$crate` from a `macro_rules!` invoked in a `macro`,
            // we don't want to pretend that the `macro_rules!` definition is in the `macro`
            // as described in `SyntaxContext::apply_mark`, so we ignore prepended modern marks.
            // FIXME: This is only a guess and it doesn't work correctly for `macro_rules!`
            // definitions actually produced by `macro` and `macro` definitions produced by
            // `macro_rules!`, but at least such configurations are not stable yet.
            ctxt = ctxt.modern_and_legacy();
            let mut iter = ctxt.marks().into_iter().rev().peekable();
            let mut result = None;
            // Find the last modern mark from the end if it exists.
            while let Some(&(mark, transparency)) = iter.peek() {
                if transparency == Transparency::Opaque {
                    result = Some(mark);
                    iter.next();
                } else {
                    break;
                }
            }
            // Then find the last legacy mark from the end if it exists.
            for (mark, transparency) in iter {
                if transparency == Transparency::SemiTransparent {
                    result = Some(mark);
                } else {
                    break;
                }
            }
            result
        } else {
            ctxt = ctxt.modern();
            ctxt.adjust(Mark::root())
        };
        let module = match mark {
            Some(def) => self.macro_def_scope(def),
            None => return self.graph_root,
        };
        self.get_module(DefId { index: CRATE_DEF_INDEX, ..module.normal_ancestor_id })
    }

    fn resolve_self(&mut self, ctxt: &mut SyntaxContext, module: Module<'a>) -> Module<'a> {
        let mut module = self.get_module(module.normal_ancestor_id);
        while module.span.ctxt().modern() != *ctxt {
            let parent = module.parent.unwrap_or_else(|| self.macro_def_scope(ctxt.remove_mark()));
            module = self.get_module(parent.normal_ancestor_id);
        }
        module
    }

    // AST resolution
    //
    // We maintain a list of value ribs and type ribs.
    //
    // Simultaneously, we keep track of the current position in the module
    // graph in the `current_module` pointer. When we go to resolve a name in
    // the value or type namespaces, we first look through all the ribs and
    // then query the module graph. When we resolve a name in the module
    // namespace, we can skip all the ribs (since nested modules are not
    // allowed within blocks in Rust) and jump straight to the current module
    // graph node.
    //
    // Named implementations are handled separately. When we find a method
    // call, we consult the module node to find all of the implementations in
    // scope. This information is lazily cached in the module node. We then
    // generate a fake "implementation scope" containing all the
    // implementations thus found, for compatibility with old resolve pass.

    pub fn with_scope<F, T>(&mut self, id: NodeId, f: F) -> T
        where F: FnOnce(&mut Resolver) -> T
    {
        let id = self.definitions.local_def_id(id);
        let module = self.module_map.get(&id).cloned(); // clones a reference
        if let Some(module) = module {
            // Move down in the graph.
            let orig_module = replace(&mut self.current_module, module);
            self.ribs[ValueNS].push(Rib::new(ModuleRibKind(module)));
            self.ribs[TypeNS].push(Rib::new(ModuleRibKind(module)));

            self.finalize_current_module_macro_resolutions();
            let ret = f(self);

            self.current_module = orig_module;
            self.ribs[ValueNS].pop();
            self.ribs[TypeNS].pop();
            ret
        } else {
            f(self)
        }
    }

    /// Searches the current set of local scopes for labels. Returns the first non-None label that
    /// is returned by the given predicate function
    ///
    /// Stops after meeting a closure.
    fn search_label<P, R>(&self, mut ident: Ident, pred: P) -> Option<R>
        where P: Fn(&Rib, Ident) -> Option<R>
    {
        for rib in self.label_ribs.iter().rev() {
            match rib.kind {
                NormalRibKind => {}
                // If an invocation of this macro created `ident`, give up on `ident`
                // and switch to `ident`'s source from the macro definition.
                MacroDefinition(def) => {
                    if def == self.macro_def(ident.span.ctxt()) {
                        ident.span.remove_mark();
                    }
                }
                _ => {
                    // Do not resolve labels across function boundary
                    return None;
                }
            }
            let r = pred(rib, ident);
            if r.is_some() {
                return r;
            }
        }
        None
    }

    fn resolve_adt(&mut self, item: &Item, generics: &Generics) {
        self.with_current_self_item(item, |this| {
            this.with_type_parameter_rib(HasTypeParameters(generics, ItemRibKind), |this| {
                let item_def_id = this.definitions.local_def_id(item.id);
                this.with_self_rib(Def::SelfTy(None, Some(item_def_id)), |this| {
                    visit::walk_item(this, item);
                });
            });
        });
    }

    fn future_proof_import(&mut self, use_tree: &ast::UseTree) {
        let segments = &use_tree.prefix.segments;
        if !segments.is_empty() {
            let ident = segments[0].ident;
            if ident.is_path_segment_keyword() || ident.span.rust_2015() {
                return;
            }

            let nss = match use_tree.kind {
                ast::UseTreeKind::Simple(..) if segments.len() == 1 => &[TypeNS, ValueNS][..],
                _ => &[TypeNS],
            };
            let report_error = |this: &Self, ns| {
                let what = if ns == TypeNS { "type parameters" } else { "local variables" };
                this.session.span_err(ident.span, &format!("imports cannot refer to {}", what));
            };

            for &ns in nss {
                match self.resolve_ident_in_lexical_scope(ident, ns, None, use_tree.prefix.span) {
                    Some(LexicalScopeBinding::Def(..)) => {
                        report_error(self, ns);
                    }
                    Some(LexicalScopeBinding::Item(binding)) => {
                        let orig_blacklisted_binding =
                            mem::replace(&mut self.blacklisted_binding, Some(binding));
                        if let Some(LexicalScopeBinding::Def(..)) =
                                self.resolve_ident_in_lexical_scope(ident, ns, None,
                                                                    use_tree.prefix.span) {
                            report_error(self, ns);
                        }
                        self.blacklisted_binding = orig_blacklisted_binding;
                    }
                    None => {}
                }
            }
        } else if let ast::UseTreeKind::Nested(use_trees) = &use_tree.kind {
            for (use_tree, _) in use_trees {
                self.future_proof_import(use_tree);
            }
        }
    }

    fn resolve_item(&mut self, item: &Item) {
        let name = item.ident.name;
        debug!("(resolving item) resolving {}", name);

        match item.node {
            ItemKind::Ty(_, ref generics) |
            ItemKind::Fn(_, _, ref generics, _) |
            ItemKind::Existential(_, ref generics) => {
                self.with_type_parameter_rib(HasTypeParameters(generics, ItemRibKind),
                                             |this| visit::walk_item(this, item));
            }

            ItemKind::Enum(_, ref generics) |
            ItemKind::Struct(_, ref generics) |
            ItemKind::Union(_, ref generics) => {
                self.resolve_adt(item, generics);
            }

            ItemKind::Impl(.., ref generics, ref opt_trait_ref, ref self_type, ref impl_items) =>
                self.resolve_implementation(generics,
                                            opt_trait_ref,
                                            &self_type,
                                            item.id,
                                            impl_items),

            ItemKind::Trait(.., ref generics, ref bounds, ref trait_items) => {
                // Create a new rib for the trait-wide type parameters.
                self.with_type_parameter_rib(HasTypeParameters(generics, ItemRibKind), |this| {
                    let local_def_id = this.definitions.local_def_id(item.id);
                    this.with_self_rib(Def::SelfTy(Some(local_def_id), None), |this| {
                        this.visit_generics(generics);
                        walk_list!(this, visit_param_bound, bounds);

                        for trait_item in trait_items {
                            let type_parameters = HasTypeParameters(&trait_item.generics,
                                                                    TraitOrImplItemRibKind);
                            this.with_type_parameter_rib(type_parameters, |this| {
                                match trait_item.node {
                                    TraitItemKind::Const(ref ty, ref default) => {
                                        this.visit_ty(ty);

                                        // Only impose the restrictions of
                                        // ConstRibKind for an actual constant
                                        // expression in a provided default.
                                        if let Some(ref expr) = *default{
                                            this.with_constant_rib(|this| {
                                                this.visit_expr(expr);
                                            });
                                        }
                                    }
                                    TraitItemKind::Method(_, _) => {
                                        visit::walk_trait_item(this, trait_item)
                                    }
                                    TraitItemKind::Type(..) => {
                                        visit::walk_trait_item(this, trait_item)
                                    }
                                    TraitItemKind::Macro(_) => {
                                        panic!("unexpanded macro in resolve!")
                                    }
                                };
                            });
                        }
                    });
                });
            }

            ItemKind::TraitAlias(ref generics, ref bounds) => {
                // Create a new rib for the trait-wide type parameters.
                self.with_type_parameter_rib(HasTypeParameters(generics, ItemRibKind), |this| {
                    let local_def_id = this.definitions.local_def_id(item.id);
                    this.with_self_rib(Def::SelfTy(Some(local_def_id), None), |this| {
                        this.visit_generics(generics);
                        walk_list!(this, visit_param_bound, bounds);
                    });
                });
            }

            ItemKind::Mod(_) | ItemKind::ForeignMod(_) => {
                self.with_scope(item.id, |this| {
                    visit::walk_item(this, item);
                });
            }

            ItemKind::Static(ref ty, _, ref expr) |
            ItemKind::Const(ref ty, ref expr) => {
                self.with_item_rib(|this| {
                    this.visit_ty(ty);
                    this.with_constant_rib(|this| {
                        this.visit_expr(expr);
                    });
                });
            }

            ItemKind::Use(ref use_tree) => {
                self.future_proof_import(use_tree);
            }

            ItemKind::ExternCrate(..) |
            ItemKind::MacroDef(..) | ItemKind::GlobalAsm(..) => {
                // do nothing, these are just around to be encoded
            }

            ItemKind::Mac(_) => panic!("unexpanded macro in resolve!"),
        }
    }

    fn with_type_parameter_rib<'b, F>(&'b mut self, type_parameters: TypeParameters<'a, 'b>, f: F)
        where F: FnOnce(&mut Resolver)
    {
        match type_parameters {
            HasTypeParameters(generics, rib_kind) => {
                let mut function_type_rib = Rib::new(rib_kind);
                let mut seen_bindings = FxHashMap::default();
                for param in &generics.params {
                    match param.kind {
                        GenericParamKind::Lifetime { .. } => {}
                        GenericParamKind::Type { .. } => {
                            let ident = param.ident.modern();
                            debug!("with_type_parameter_rib: {}", param.id);

                            if seen_bindings.contains_key(&ident) {
                                let span = seen_bindings.get(&ident).unwrap();
                                let err = ResolutionError::NameAlreadyUsedInTypeParameterList(
                                    ident.name,
                                    span,
                                );
                                resolve_error(self, param.ident.span, err);
                            }
                            seen_bindings.entry(ident).or_insert(param.ident.span);

                        // Plain insert (no renaming).
                        let def = Def::TyParam(self.definitions.local_def_id(param.id));
                            function_type_rib.bindings.insert(ident, def);
                            self.record_def(param.id, PathResolution::new(def));
                        }
                    }
                }
                self.ribs[TypeNS].push(function_type_rib);
            }

            NoTypeParameters => {
                // Nothing to do.
            }
        }

        f(self);

        if let HasTypeParameters(..) = type_parameters {
            self.ribs[TypeNS].pop();
        }
    }

    fn with_label_rib<F>(&mut self, f: F)
        where F: FnOnce(&mut Resolver)
    {
        self.label_ribs.push(Rib::new(NormalRibKind));
        f(self);
        self.label_ribs.pop();
    }

    fn with_item_rib<F>(&mut self, f: F)
        where F: FnOnce(&mut Resolver)
    {
        self.ribs[ValueNS].push(Rib::new(ItemRibKind));
        self.ribs[TypeNS].push(Rib::new(ItemRibKind));
        f(self);
        self.ribs[TypeNS].pop();
        self.ribs[ValueNS].pop();
    }

    fn with_constant_rib<F>(&mut self, f: F)
        where F: FnOnce(&mut Resolver)
    {
        self.ribs[ValueNS].push(Rib::new(ConstantItemRibKind));
        self.label_ribs.push(Rib::new(ConstantItemRibKind));
        f(self);
        self.label_ribs.pop();
        self.ribs[ValueNS].pop();
    }

    fn with_current_self_type<T, F>(&mut self, self_type: &Ty, f: F) -> T
        where F: FnOnce(&mut Resolver) -> T
    {
        // Handle nested impls (inside fn bodies)
        let previous_value = replace(&mut self.current_self_type, Some(self_type.clone()));
        let result = f(self);
        self.current_self_type = previous_value;
        result
    }

    fn with_current_self_item<T, F>(&mut self, self_item: &Item, f: F) -> T
        where F: FnOnce(&mut Resolver) -> T
    {
        let previous_value = replace(&mut self.current_self_item, Some(self_item.id));
        let result = f(self);
        self.current_self_item = previous_value;
        result
    }

    /// This is called to resolve a trait reference from an `impl` (i.e., `impl Trait for Foo`)
    fn with_optional_trait_ref<T, F>(&mut self, opt_trait_ref: Option<&TraitRef>, f: F) -> T
        where F: FnOnce(&mut Resolver, Option<DefId>) -> T
    {
        let mut new_val = None;
        let mut new_id = None;
        if let Some(trait_ref) = opt_trait_ref {
            let path: Vec<_> = Segment::from_path(&trait_ref.path);
            let def = self.smart_resolve_path_fragment(
                trait_ref.ref_id,
                None,
                &path,
                trait_ref.path.span,
                PathSource::Trait(AliasPossibility::No),
                CrateLint::SimplePath(trait_ref.ref_id),
            ).base_def();
            if def != Def::Err {
                new_id = Some(def.def_id());
                let span = trait_ref.path.span;
                if let PathResult::Module(ModuleOrUniformRoot::Module(module)) =
                    self.resolve_path_without_parent_scope(
                        &path,
                        Some(TypeNS),
                        false,
                        span,
                        CrateLint::SimplePath(trait_ref.ref_id),
                    )
                {
                    new_val = Some((module, trait_ref.clone()));
                }
            }
        }
        let original_trait_ref = replace(&mut self.current_trait_ref, new_val);
        let result = f(self, new_id);
        self.current_trait_ref = original_trait_ref;
        result
    }

    fn with_self_rib<F>(&mut self, self_def: Def, f: F)
        where F: FnOnce(&mut Resolver)
    {
        let mut self_type_rib = Rib::new(NormalRibKind);

        // plain insert (no renaming, types are not currently hygienic....)
        self_type_rib.bindings.insert(keywords::SelfUpper.ident(), self_def);
        self.ribs[TypeNS].push(self_type_rib);
        f(self);
        self.ribs[TypeNS].pop();
    }

    fn with_self_struct_ctor_rib<F>(&mut self, impl_id: DefId, f: F)
        where F: FnOnce(&mut Resolver)
    {
        let self_def = Def::SelfCtor(impl_id);
        let mut self_type_rib = Rib::new(NormalRibKind);
        self_type_rib.bindings.insert(keywords::SelfUpper.ident(), self_def);
        self.ribs[ValueNS].push(self_type_rib);
        f(self);
        self.ribs[ValueNS].pop();
    }

    fn resolve_implementation(&mut self,
                              generics: &Generics,
                              opt_trait_reference: &Option<TraitRef>,
                              self_type: &Ty,
                              item_id: NodeId,
                              impl_items: &[ImplItem]) {
        // If applicable, create a rib for the type parameters.
        self.with_type_parameter_rib(HasTypeParameters(generics, ItemRibKind), |this| {
            // Dummy self type for better errors if `Self` is used in the trait path.
            this.with_self_rib(Def::SelfTy(None, None), |this| {
                // Resolve the trait reference, if necessary.
                this.with_optional_trait_ref(opt_trait_reference.as_ref(), |this, trait_id| {
                    let item_def_id = this.definitions.local_def_id(item_id);
                    this.with_self_rib(Def::SelfTy(trait_id, Some(item_def_id)), |this| {
                        if let Some(trait_ref) = opt_trait_reference.as_ref() {
                            // Resolve type arguments in the trait path.
                            visit::walk_trait_ref(this, trait_ref);
                        }
                        // Resolve the self type.
                        this.visit_ty(self_type);
                        // Resolve the type parameters.
                        this.visit_generics(generics);
                        // Resolve the items within the impl.
                        this.with_current_self_type(self_type, |this| {
                            this.with_self_struct_ctor_rib(item_def_id, |this| {
                                for impl_item in impl_items {
                                    this.resolve_visibility(&impl_item.vis);

                                    // We also need a new scope for the impl item type parameters.
                                    let type_parameters = HasTypeParameters(&impl_item.generics,
                                                                            TraitOrImplItemRibKind);
                                    this.with_type_parameter_rib(type_parameters, |this| {
                                        use self::ResolutionError::*;
                                        match impl_item.node {
                                            ImplItemKind::Const(..) => {
                                                // If this is a trait impl, ensure the const
                                                // exists in trait
                                                this.check_trait_item(impl_item.ident,
                                                                      ValueNS,
                                                                      impl_item.span,
                                                    |n, s| ConstNotMemberOfTrait(n, s));
                                                this.with_constant_rib(|this|
                                                    visit::walk_impl_item(this, impl_item)
                                                );
                                            }
                                            ImplItemKind::Method(..) => {
                                                // If this is a trait impl, ensure the method
                                                // exists in trait
                                                this.check_trait_item(impl_item.ident,
                                                                      ValueNS,
                                                                      impl_item.span,
                                                    |n, s| MethodNotMemberOfTrait(n, s));

                                                visit::walk_impl_item(this, impl_item);
                                            }
                                            ImplItemKind::Type(ref ty) => {
                                                // If this is a trait impl, ensure the type
                                                // exists in trait
                                                this.check_trait_item(impl_item.ident,
                                                                      TypeNS,
                                                                      impl_item.span,
                                                    |n, s| TypeNotMemberOfTrait(n, s));

                                                this.visit_ty(ty);
                                            }
                                            ImplItemKind::Existential(ref bounds) => {
                                                // If this is a trait impl, ensure the type
                                                // exists in trait
                                                this.check_trait_item(impl_item.ident,
                                                                      TypeNS,
                                                                      impl_item.span,
                                                    |n, s| TypeNotMemberOfTrait(n, s));

                                                for bound in bounds {
                                                    this.visit_param_bound(bound);
                                                }
                                            }
                                            ImplItemKind::Macro(_) =>
                                                panic!("unexpanded macro in resolve!"),
                                        }
                                    });
                                }
                            });
                        });
                    });
                });
            });
        });
    }

    fn check_trait_item<F>(&mut self, ident: Ident, ns: Namespace, span: Span, err: F)
        where F: FnOnce(Name, &str) -> ResolutionError
    {
        // If there is a TraitRef in scope for an impl, then the method must be in the
        // trait.
        if let Some((module, _)) = self.current_trait_ref {
            if self.resolve_ident_in_module(
                ModuleOrUniformRoot::Module(module),
                ident,
                ns,
                None,
                false,
                span,
            ).is_err() {
                let path = &self.current_trait_ref.as_ref().unwrap().1.path;
                resolve_error(self, span, err(ident.name, &path_names_to_string(path)));
            }
        }
    }

    fn resolve_local(&mut self, local: &Local) {
        // Resolve the type.
        walk_list!(self, visit_ty, &local.ty);

        // Resolve the initializer.
        walk_list!(self, visit_expr, &local.init);

        // Resolve the pattern.
        self.resolve_pattern(&local.pat, PatternSource::Let, &mut FxHashMap::default());
    }

    // build a map from pattern identifiers to binding-info's.
    // this is done hygienically. This could arise for a macro
    // that expands into an or-pattern where one 'x' was from the
    // user and one 'x' came from the macro.
    fn binding_mode_map(&mut self, pat: &Pat) -> BindingMap {
        let mut binding_map = FxHashMap::default();

        pat.walk(&mut |pat| {
            if let PatKind::Ident(binding_mode, ident, ref sub_pat) = pat.node {
                if sub_pat.is_some() || match self.def_map.get(&pat.id).map(|res| res.base_def()) {
                    Some(Def::Local(..)) => true,
                    _ => false,
                } {
                    let binding_info = BindingInfo { span: ident.span, binding_mode: binding_mode };
                    binding_map.insert(ident, binding_info);
                }
            }
            true
        });

        binding_map
    }

    // check that all of the arms in an or-pattern have exactly the
    // same set of bindings, with the same binding modes for each.
    fn check_consistent_bindings(&mut self, pats: &[P<Pat>]) {
        if pats.is_empty() {
            return;
        }

        let mut missing_vars = FxHashMap::default();
        let mut inconsistent_vars = FxHashMap::default();
        for (i, p) in pats.iter().enumerate() {
            let map_i = self.binding_mode_map(&p);

            for (j, q) in pats.iter().enumerate() {
                if i == j {
                    continue;
                }

                let map_j = self.binding_mode_map(&q);
                for (&key, &binding_i) in &map_i {
                    if map_j.is_empty() {                   // Account for missing bindings when
                        let binding_error = missing_vars    // map_j has none.
                            .entry(key.name)
                            .or_insert(BindingError {
                                name: key.name,
                                origin: BTreeSet::new(),
                                target: BTreeSet::new(),
                            });
                        binding_error.origin.insert(binding_i.span);
                        binding_error.target.insert(q.span);
                    }
                    for (&key_j, &binding_j) in &map_j {
                        match map_i.get(&key_j) {
                            None => {  // missing binding
                                let binding_error = missing_vars
                                    .entry(key_j.name)
                                    .or_insert(BindingError {
                                        name: key_j.name,
                                        origin: BTreeSet::new(),
                                        target: BTreeSet::new(),
                                    });
                                binding_error.origin.insert(binding_j.span);
                                binding_error.target.insert(p.span);
                            }
                            Some(binding_i) => {  // check consistent binding
                                if binding_i.binding_mode != binding_j.binding_mode {
                                    inconsistent_vars
                                        .entry(key.name)
                                        .or_insert((binding_j.span, binding_i.span));
                                }
                            }
                        }
                    }
                }
            }
        }
        let mut missing_vars = missing_vars.iter().collect::<Vec<_>>();
        missing_vars.sort();
        for (_, v) in missing_vars {
            resolve_error(self,
                          *v.origin.iter().next().unwrap(),
                          ResolutionError::VariableNotBoundInPattern(v));
        }
        let mut inconsistent_vars = inconsistent_vars.iter().collect::<Vec<_>>();
        inconsistent_vars.sort();
        for (name, v) in inconsistent_vars {
            resolve_error(self, v.0, ResolutionError::VariableBoundWithDifferentMode(*name, v.1));
        }
    }

    fn resolve_arm(&mut self, arm: &Arm) {
        self.ribs[ValueNS].push(Rib::new(NormalRibKind));

        let mut bindings_list = FxHashMap::default();
        for pattern in &arm.pats {
            self.resolve_pattern(&pattern, PatternSource::Match, &mut bindings_list);
        }

        // This has to happen *after* we determine which pat_idents are variants.
        self.check_consistent_bindings(&arm.pats);

        if let Some(ast::Guard::If(ref expr)) = arm.guard {
            self.visit_expr(expr)
        }
        self.visit_expr(&arm.body);

        self.ribs[ValueNS].pop();
    }

    fn resolve_block(&mut self, block: &Block) {
        debug!("(resolving block) entering block");
        // Move down in the graph, if there's an anonymous module rooted here.
        let orig_module = self.current_module;
        let anonymous_module = self.block_map.get(&block.id).cloned(); // clones a reference

        let mut num_macro_definition_ribs = 0;
        if let Some(anonymous_module) = anonymous_module {
            debug!("(resolving block) found anonymous module, moving down");
            self.ribs[ValueNS].push(Rib::new(ModuleRibKind(anonymous_module)));
            self.ribs[TypeNS].push(Rib::new(ModuleRibKind(anonymous_module)));
            self.current_module = anonymous_module;
            self.finalize_current_module_macro_resolutions();
        } else {
            self.ribs[ValueNS].push(Rib::new(NormalRibKind));
        }

        // Descend into the block.
        for stmt in &block.stmts {
            if let ast::StmtKind::Item(ref item) = stmt.node {
                if let ast::ItemKind::MacroDef(..) = item.node {
                    num_macro_definition_ribs += 1;
                    let def = self.definitions.local_def_id(item.id);
                    self.ribs[ValueNS].push(Rib::new(MacroDefinition(def)));
                    self.label_ribs.push(Rib::new(MacroDefinition(def)));
                }
            }

            self.visit_stmt(stmt);
        }

        // Move back up.
        self.current_module = orig_module;
        for _ in 0 .. num_macro_definition_ribs {
            self.ribs[ValueNS].pop();
            self.label_ribs.pop();
        }
        self.ribs[ValueNS].pop();
        if anonymous_module.is_some() {
            self.ribs[TypeNS].pop();
        }
        debug!("(resolving block) leaving block");
    }

    fn fresh_binding(&mut self,
                     ident: Ident,
                     pat_id: NodeId,
                     outer_pat_id: NodeId,
                     pat_src: PatternSource,
                     bindings: &mut FxHashMap<Ident, NodeId>)
                     -> PathResolution {
        // Add the binding to the local ribs, if it
        // doesn't already exist in the bindings map. (We
        // must not add it if it's in the bindings map
        // because that breaks the assumptions later
        // passes make about or-patterns.)
        let ident = ident.modern_and_legacy();
        let mut def = Def::Local(pat_id);
        match bindings.get(&ident).cloned() {
            Some(id) if id == outer_pat_id => {
                // `Variant(a, a)`, error
                resolve_error(
                    self,
                    ident.span,
                    ResolutionError::IdentifierBoundMoreThanOnceInSamePattern(
                        &ident.as_str())
                );
            }
            Some(..) if pat_src == PatternSource::FnParam => {
                // `fn f(a: u8, a: u8)`, error
                resolve_error(
                    self,
                    ident.span,
                    ResolutionError::IdentifierBoundMoreThanOnceInParameterList(
                        &ident.as_str())
                );
            }
            Some(..) if pat_src == PatternSource::Match ||
                        pat_src == PatternSource::IfLet ||
                        pat_src == PatternSource::WhileLet => {
                // `Variant1(a) | Variant2(a)`, ok
                // Reuse definition from the first `a`.
                def = self.ribs[ValueNS].last_mut().unwrap().bindings[&ident];
            }
            Some(..) => {
                span_bug!(ident.span, "two bindings with the same name from \
                                       unexpected pattern source {:?}", pat_src);
            }
            None => {
                // A completely fresh binding, add to the lists if it's valid.
                if ident.name != keywords::Invalid.name() {
                    bindings.insert(ident, outer_pat_id);
                    self.ribs[ValueNS].last_mut().unwrap().bindings.insert(ident, def);
                }
            }
        }

        PathResolution::new(def)
    }

    fn resolve_pattern(&mut self,
                       pat: &Pat,
                       pat_src: PatternSource,
                       // Maps idents to the node ID for the
                       // outermost pattern that binds them.
                       bindings: &mut FxHashMap<Ident, NodeId>) {
        // Visit all direct subpatterns of this pattern.
        let outer_pat_id = pat.id;
        pat.walk(&mut |pat| {
            debug!("resolve_pattern pat={:?} node={:?}", pat, pat.node);
            match pat.node {
                PatKind::Ident(bmode, ident, ref opt_pat) => {
                    // First try to resolve the identifier as some existing
                    // entity, then fall back to a fresh binding.
                    let binding = self.resolve_ident_in_lexical_scope(ident, ValueNS,
                                                                      None, pat.span)
                                      .and_then(LexicalScopeBinding::item);
                    let resolution = binding.map(NameBinding::def).and_then(|def| {
                        let is_syntactic_ambiguity = opt_pat.is_none() &&
                            bmode == BindingMode::ByValue(Mutability::Immutable);
                        match def {
                            Def::StructCtor(_, CtorKind::Const) |
                            Def::VariantCtor(_, CtorKind::Const) |
                            Def::Const(..) if is_syntactic_ambiguity => {
                                // Disambiguate in favor of a unit struct/variant
                                // or constant pattern.
                                self.record_use(ident, ValueNS, binding.unwrap(), false);
                                Some(PathResolution::new(def))
                            }
                            Def::StructCtor(..) | Def::VariantCtor(..) |
                            Def::Const(..) | Def::Static(..) => {
                                // This is unambiguously a fresh binding, either syntactically
                                // (e.g., `IDENT @ PAT` or `ref IDENT`) or because `IDENT` resolves
                                // to something unusable as a pattern (e.g., constructor function),
                                // but we still conservatively report an error, see
                                // issues/33118#issuecomment-233962221 for one reason why.
                                resolve_error(
                                    self,
                                    ident.span,
                                    ResolutionError::BindingShadowsSomethingUnacceptable(
                                        pat_src.descr(), ident.name, binding.unwrap())
                                );
                                None
                            }
                            Def::Fn(..) | Def::Err => {
                                // These entities are explicitly allowed
                                // to be shadowed by fresh bindings.
                                None
                            }
                            def => {
                                span_bug!(ident.span, "unexpected definition for an \
                                                       identifier in pattern: {:?}", def);
                            }
                        }
                    }).unwrap_or_else(|| {
                        self.fresh_binding(ident, pat.id, outer_pat_id, pat_src, bindings)
                    });

                    self.record_def(pat.id, resolution);
                }

                PatKind::TupleStruct(ref path, ..) => {
                    self.smart_resolve_path(pat.id, None, path, PathSource::TupleStruct);
                }

                PatKind::Path(ref qself, ref path) => {
                    self.smart_resolve_path(pat.id, qself.as_ref(), path, PathSource::Pat);
                }

                PatKind::Struct(ref path, ..) => {
                    self.smart_resolve_path(pat.id, None, path, PathSource::Struct);
                }

                _ => {}
            }
            true
        });

        visit::walk_pat(self, pat);
    }

    // High-level and context dependent path resolution routine.
    // Resolves the path and records the resolution into definition map.
    // If resolution fails tries several techniques to find likely
    // resolution candidates, suggest imports or other help, and report
    // errors in user friendly way.
    fn smart_resolve_path(&mut self,
                          id: NodeId,
                          qself: Option<&QSelf>,
                          path: &Path,
                          source: PathSource)
                          -> PathResolution {
        self.smart_resolve_path_with_crate_lint(id, qself, path, source, CrateLint::SimplePath(id))
    }

    /// A variant of `smart_resolve_path` where you also specify extra
    /// information about where the path came from; this extra info is
    /// sometimes needed for the lint that recommends rewriting
    /// absolute paths to `crate`, so that it knows how to frame the
    /// suggestion. If you are just resolving a path like `foo::bar`
    /// that appears...somewhere, though, then you just want
    /// `CrateLint::SimplePath`, which is what `smart_resolve_path`
    /// already provides.
    fn smart_resolve_path_with_crate_lint(
        &mut self,
        id: NodeId,
        qself: Option<&QSelf>,
        path: &Path,
        source: PathSource,
        crate_lint: CrateLint
    ) -> PathResolution {
        self.smart_resolve_path_fragment(
            id,
            qself,
            &Segment::from_path(path),
            path.span,
            source,
            crate_lint,
        )
    }

    fn smart_resolve_path_fragment(&mut self,
                                   id: NodeId,
                                   qself: Option<&QSelf>,
                                   path: &[Segment],
                                   span: Span,
                                   source: PathSource,
                                   crate_lint: CrateLint)
                                   -> PathResolution {
        let ident_span = path.last().map_or(span, |ident| ident.ident.span);
        let ns = source.namespace();
        let is_expected = &|def| source.is_expected(def);
        let is_enum_variant = &|def| if let Def::Variant(..) = def { true } else { false };

        // Base error is amended with one short label and possibly some longer helps/notes.
        let report_errors = |this: &mut Self, def: Option<Def>| {
            // Make the base error.
            let expected = source.descr_expected();
            let path_str = Segment::names_to_string(path);
            let item_str = path.last().unwrap().ident;
            let code = source.error_code(def.is_some());
            let (base_msg, fallback_label, base_span) = if let Some(def) = def {
                (format!("expected {}, found {} `{}`", expected, def.kind_name(), path_str),
                 format!("not a {}", expected),
                 span)
            } else {
                let item_span = path.last().unwrap().ident.span;
                let (mod_prefix, mod_str) = if path.len() == 1 {
                    (String::new(), "this scope".to_string())
                } else if path.len() == 2 && path[0].ident.name == keywords::PathRoot.name() {
                    (String::new(), "the crate root".to_string())
                } else {
                    let mod_path = &path[..path.len() - 1];
                    let mod_prefix = match this.resolve_path_without_parent_scope(
                        mod_path, Some(TypeNS), false, span, CrateLint::No
                    ) {
                        PathResult::Module(ModuleOrUniformRoot::Module(module)) =>
                            module.def(),
                        _ => None,
                    }.map_or(String::new(), |def| format!("{} ", def.kind_name()));
                    (mod_prefix, format!("`{}`", Segment::names_to_string(mod_path)))
                };
                (format!("cannot find {} `{}` in {}{}", expected, item_str, mod_prefix, mod_str),
                 format!("not found in {}", mod_str),
                 item_span)
            };

            let code = DiagnosticId::Error(code.into());
            let mut err = this.session.struct_span_err_with_code(base_span, &base_msg, code);

            // Emit help message for fake-self from other languages like `this`(javascript)
            if ["this", "my"].contains(&&*item_str.as_str())
                && this.self_value_is_available(path[0].ident.span, span) {
                err.span_suggestion_with_applicability(
                    span,
                    "did you mean",
                    "self".to_string(),
                    Applicability::MaybeIncorrect,
                );
            }

            // Emit special messages for unresolved `Self` and `self`.
            if is_self_type(path, ns) {
                __diagnostic_used!(E0411);
                err.code(DiagnosticId::Error("E0411".into()));
                err.span_label(span, format!("`Self` is only available in impls, traits, \
                                              and type definitions"));
                return (err, Vec::new());
            }
            if is_self_value(path, ns) {
                debug!("smart_resolve_path_fragment E0424 source:{:?}", source);

                __diagnostic_used!(E0424);
                err.code(DiagnosticId::Error("E0424".into()));
                err.span_label(span, match source {
                    PathSource::Pat => {
                        format!("`self` value is a keyword \
                                and may not be bound to \
                                variables or shadowed")
                    }
                    _ => {
                        format!("`self` value is a keyword \
                                only available in methods \
                                with `self` parameter")
                    }
                });
                return (err, Vec::new());
            }

            // Try to lookup the name in more relaxed fashion for better error reporting.
            let ident = path.last().unwrap().ident;
            let candidates = this.lookup_import_candidates(ident, ns, is_expected);
            if candidates.is_empty() && is_expected(Def::Enum(DefId::local(CRATE_DEF_INDEX))) {
                let enum_candidates =
                    this.lookup_import_candidates(ident, ns, is_enum_variant);
                let mut enum_candidates = enum_candidates.iter()
                    .map(|suggestion| {
                        import_candidate_to_enum_paths(&suggestion)
                    }).collect::<Vec<_>>();
                enum_candidates.sort();

                if !enum_candidates.is_empty() {
                    // contextualize for E0412 "cannot find type", but don't belabor the point
                    // (that it's a variant) for E0573 "expected type, found variant"
                    let preamble = if def.is_none() {
                        let others = match enum_candidates.len() {
                            1 => String::new(),
                            2 => " and 1 other".to_owned(),
                            n => format!(" and {} others", n)
                        };
                        format!("there is an enum variant `{}`{}; ",
                                enum_candidates[0].0, others)
                    } else {
                        String::new()
                    };
                    let msg = format!("{}try using the variant's enum", preamble);

                    err.span_suggestions_with_applicability(
                        span,
                        &msg,
                        enum_candidates.into_iter()
                            .map(|(_variant_path, enum_ty_path)| enum_ty_path)
                            // variants reëxported in prelude doesn't mean `prelude::v1` is the
                            // type name! FIXME: is there a more principled way to do this that
                            // would work for other reëxports?
                            .filter(|enum_ty_path| enum_ty_path != "std::prelude::v1")
                            // also say `Option` rather than `std::prelude::v1::Option`
                            .map(|enum_ty_path| {
                                // FIXME #56861: DRYer prelude filtering
                                enum_ty_path.trim_start_matches("std::prelude::v1::").to_owned()
                            }),
                        Applicability::MachineApplicable,
                    );
                }
            }
            if path.len() == 1 && this.self_type_is_available(span) {
                if let Some(candidate) = this.lookup_assoc_candidate(ident, ns, is_expected) {
                    let self_is_available = this.self_value_is_available(path[0].ident.span, span);
                    match candidate {
                        AssocSuggestion::Field => {
                            err.span_suggestion_with_applicability(
                                span,
                                "try",
                                format!("self.{}", path_str),
                                Applicability::MachineApplicable,
                            );
                            if !self_is_available {
                                err.span_label(span, format!("`self` value is a keyword \
                                                               only available in \
                                                               methods with `self` parameter"));
                            }
                        }
                        AssocSuggestion::MethodWithSelf if self_is_available => {
                            err.span_suggestion_with_applicability(
                                span,
                                "try",
                                format!("self.{}", path_str),
                                Applicability::MachineApplicable,
                            );
                        }
                        AssocSuggestion::MethodWithSelf | AssocSuggestion::AssocItem => {
                            err.span_suggestion_with_applicability(
                                span,
                                "try",
                                format!("Self::{}", path_str),
                                Applicability::MachineApplicable,
                            );
                        }
                    }
                    return (err, candidates);
                }
            }

            let mut levenshtein_worked = false;

            // Try Levenshtein algorithm.
            let suggestion = this.lookup_typo_candidate(path, ns, is_expected, span);
            if let Some(suggestion) = suggestion {
                let msg = format!(
                    "{} {} with a similar name exists",
                    suggestion.article, suggestion.kind
                );
                err.span_suggestion_with_applicability(
                    ident_span,
                    &msg,
                    suggestion.candidate.to_string(),
                    Applicability::MaybeIncorrect,
                );

                levenshtein_worked = true;
            }

            // Try context dependent help if relaxed lookup didn't work.
            if let Some(def) = def {
                match (def, source) {
                    (Def::Macro(..), _) => {
                        err.span_label(span, format!("did you mean `{}!(...)`?", path_str));
                        return (err, candidates);
                    }
                    (Def::TyAlias(..), PathSource::Trait(_)) => {
                        err.span_label(span, "type aliases cannot be used as traits");
                        if nightly_options::is_nightly_build() {
                            err.note("did you mean to use a trait alias?");
                        }
                        return (err, candidates);
                    }
                    (Def::Mod(..), PathSource::Expr(Some(parent))) => match parent.node {
                        ExprKind::Field(_, ident) => {
                            err.span_label(parent.span, format!("did you mean `{}::{}`?",
                                                                 path_str, ident));
                            return (err, candidates);
                        }
                        ExprKind::MethodCall(ref segment, ..) => {
                            err.span_label(parent.span, format!("did you mean `{}::{}(...)`?",
                                                                 path_str, segment.ident));
                            return (err, candidates);
                        }
                        _ => {}
                    },
                    (Def::Enum(..), PathSource::TupleStruct)
                        | (Def::Enum(..), PathSource::Expr(..))  => {
                        if let Some(variants) = this.collect_enum_variants(def) {
                            err.note(&format!("did you mean to use one \
                                               of the following variants?\n{}",
                                variants.iter()
                                    .map(|suggestion| path_names_to_string(suggestion))
                                    .map(|suggestion| format!("- `{}`", suggestion))
                                    .collect::<Vec<_>>()
                                    .join("\n")));

                        } else {
                            err.note("did you mean to use one of the enum's variants?");
                        }
                        return (err, candidates);
                    },
                    (Def::Struct(def_id), _) if ns == ValueNS => {
                        if let Some((ctor_def, ctor_vis))
                                = this.struct_constructors.get(&def_id).cloned() {
                            let accessible_ctor = this.is_accessible(ctor_vis);
                            if is_expected(ctor_def) && !accessible_ctor {
                                err.span_label(span, format!("constructor is not visible \
                                                              here due to private fields"));
                            }
                        } else {
                            // HACK(estebank): find a better way to figure out that this was a
                            // parser issue where a struct literal is being used on an expression
                            // where a brace being opened means a block is being started. Look
                            // ahead for the next text to see if `span` is followed by a `{`.
                            let sm = this.session.source_map();
                            let mut sp = span;
                            loop {
                                sp = sm.next_point(sp);
                                match sm.span_to_snippet(sp) {
                                    Ok(ref snippet) => {
                                        if snippet.chars().any(|c| { !c.is_whitespace() }) {
                                            break;
                                        }
                                    }
                                    _ => break,
                                }
                            }
                            let followed_by_brace = match sm.span_to_snippet(sp) {
                                Ok(ref snippet) if snippet == "{" => true,
                                _ => false,
                            };
                            match source {
                                PathSource::Expr(Some(parent)) => {
                                    match parent.node {
                                        ExprKind::MethodCall(ref path_assignment, _)  => {
                                            err.span_suggestion_with_applicability(
                                                sm.start_point(parent.span)
                                                  .to(path_assignment.ident.span),
                                                "use `::` to access an associated function",
                                                format!("{}::{}",
                                                        path_str,
                                                        path_assignment.ident),
                                                Applicability::MaybeIncorrect
                                            );
                                            return (err, candidates);
                                        },
                                        _ => {
                                            err.span_label(
                                                span,
                                                format!("did you mean `{} {{ /* fields */ }}`?",
                                                        path_str),
                                            );
                                            return (err, candidates);
                                        },
                                    }
                                },
                                PathSource::Expr(None) if followed_by_brace == true => {
                                    err.span_label(
                                        span,
                                        format!("did you mean `({} {{ /* fields */ }})`?",
                                                path_str),
                                    );
                                    return (err, candidates);
                                },
                                _ => {
                                    err.span_label(
                                        span,
                                        format!("did you mean `{} {{ /* fields */ }}`?",
                                                path_str),
                                    );
                                    return (err, candidates);
                                },
                            }
                        }
                        return (err, candidates);
                    }
                    (Def::Union(..), _) |
                    (Def::Variant(..), _) |
                    (Def::VariantCtor(_, CtorKind::Fictive), _) if ns == ValueNS => {
                        err.span_label(span, format!("did you mean `{} {{ /* fields */ }}`?",
                                                     path_str));
                        return (err, candidates);
                    }
                    (Def::SelfTy(..), _) if ns == ValueNS => {
                        err.span_label(span, fallback_label);
                        err.note("can't use `Self` as a constructor, you must use the \
                                  implemented struct");
                        return (err, candidates);
                    }
                    (Def::TyAlias(_), _) | (Def::AssociatedTy(..), _) if ns == ValueNS => {
                        err.note("can't use a type alias as a constructor");
                        return (err, candidates);
                    }
                    _ => {}
                }
            }

            // Fallback label.
            if !levenshtein_worked {
                err.span_label(base_span, fallback_label);
                this.type_ascription_suggestion(&mut err, base_span);
            }
            (err, candidates)
        };
        let report_errors = |this: &mut Self, def: Option<Def>| {
            let (err, candidates) = report_errors(this, def);
            let def_id = this.current_module.normal_ancestor_id;
            let node_id = this.definitions.as_local_node_id(def_id).unwrap();
            let better = def.is_some();
            this.use_injections.push(UseError { err, candidates, node_id, better });
            err_path_resolution()
        };

        let resolution = match self.resolve_qpath_anywhere(
            id,
            qself,
            path,
            ns,
            span,
            source.defer_to_typeck(),
            source.global_by_default(),
            crate_lint,
        ) {
            Some(resolution) if resolution.unresolved_segments() == 0 => {
                if is_expected(resolution.base_def()) || resolution.base_def() == Def::Err {
                    resolution
                } else {
                    // Add a temporary hack to smooth the transition to new struct ctor
                    // visibility rules. See #38932 for more details.
                    let mut res = None;
                    if let Def::Struct(def_id) = resolution.base_def() {
                        if let Some((ctor_def, ctor_vis))
                                = self.struct_constructors.get(&def_id).cloned() {
                            if is_expected(ctor_def) && self.is_accessible(ctor_vis) {
                                let lint = lint::builtin::LEGACY_CONSTRUCTOR_VISIBILITY;
                                self.session.buffer_lint(lint, id, span,
                                    "private struct constructors are not usable through \
                                     re-exports in outer modules",
                                );
                                res = Some(PathResolution::new(ctor_def));
                            }
                        }
                    }

                    res.unwrap_or_else(|| report_errors(self, Some(resolution.base_def())))
                }
            }
            Some(resolution) if source.defer_to_typeck() => {
                // Not fully resolved associated item `T::A::B` or `<T as Tr>::A::B`
                // or `<T>::A::B`. If `B` should be resolved in value namespace then
                // it needs to be added to the trait map.
                if ns == ValueNS {
                    let item_name = path.last().unwrap().ident;
                    let traits = self.get_traits_containing_item(item_name, ns);
                    self.trait_map.insert(id, traits);
                }
                resolution
            }
            _ => report_errors(self, None)
        };

        if let PathSource::TraitItem(..) = source {} else {
            // Avoid recording definition of `A::B` in `<T as A>::B::C`.
            self.record_def(id, resolution);
        }
        resolution
    }

    fn type_ascription_suggestion(&self,
                                  err: &mut DiagnosticBuilder,
                                  base_span: Span) {
        debug!("type_ascription_suggetion {:?}", base_span);
        let cm = self.session.source_map();
        debug!("self.current_type_ascription {:?}", self.current_type_ascription);
        if let Some(sp) = self.current_type_ascription.last() {
            let mut sp = *sp;
            loop {  // try to find the `:`, bail on first non-':'/non-whitespace
                sp = cm.next_point(sp);
                if let Ok(snippet) = cm.span_to_snippet(sp.to(cm.next_point(sp))) {
                    debug!("snippet {:?}", snippet);
                    let line_sp = cm.lookup_char_pos(sp.hi()).line;
                    let line_base_sp = cm.lookup_char_pos(base_span.lo()).line;
                    debug!("{:?} {:?}", line_sp, line_base_sp);
                    if snippet == ":" {
                        err.span_label(base_span,
                                       "expecting a type here because of type ascription");
                        if line_sp != line_base_sp {
                            err.span_suggestion_short_with_applicability(
                                sp,
                                "did you mean to use `;` here instead?",
                                ";".to_string(),
                                Applicability::MaybeIncorrect,
                            );
                        }
                        break;
                    } else if !snippet.trim().is_empty() {
                        debug!("tried to find type ascription `:` token, couldn't find it");
                        break;
                    }
                } else {
                    break;
                }
            }
        }
    }

    fn self_type_is_available(&mut self, span: Span) -> bool {
        let binding = self.resolve_ident_in_lexical_scope(keywords::SelfUpper.ident(),
                                                          TypeNS, None, span);
        if let Some(LexicalScopeBinding::Def(def)) = binding { def != Def::Err } else { false }
    }

    fn self_value_is_available(&mut self, self_span: Span, path_span: Span) -> bool {
        let ident = Ident::new(keywords::SelfLower.name(), self_span);
        let binding = self.resolve_ident_in_lexical_scope(ident, ValueNS, None, path_span);
        if let Some(LexicalScopeBinding::Def(def)) = binding { def != Def::Err } else { false }
    }

    // Resolve in alternative namespaces if resolution in the primary namespace fails.
    fn resolve_qpath_anywhere(&mut self,
                              id: NodeId,
                              qself: Option<&QSelf>,
                              path: &[Segment],
                              primary_ns: Namespace,
                              span: Span,
                              defer_to_typeck: bool,
                              global_by_default: bool,
                              crate_lint: CrateLint)
                              -> Option<PathResolution> {
        let mut fin_res = None;
        // FIXME: can't resolve paths in macro namespace yet, macros are
        // processed by the little special hack below.
        for (i, ns) in [primary_ns, TypeNS, ValueNS, /*MacroNS*/].iter().cloned().enumerate() {
            if i == 0 || ns != primary_ns {
                match self.resolve_qpath(id, qself, path, ns, span, global_by_default, crate_lint) {
                    // If defer_to_typeck, then resolution > no resolution,
                    // otherwise full resolution > partial resolution > no resolution.
                    Some(res) if res.unresolved_segments() == 0 || defer_to_typeck =>
                        return Some(res),
                    res => if fin_res.is_none() { fin_res = res },
                };
            }
        }
        if primary_ns != MacroNS &&
           (self.macro_names.contains(&path[0].ident.modern()) ||
            self.builtin_macros.get(&path[0].ident.name).cloned()
                               .and_then(NameBinding::macro_kind) == Some(MacroKind::Bang) ||
            self.macro_use_prelude.get(&path[0].ident.name).cloned()
                                  .and_then(NameBinding::macro_kind) == Some(MacroKind::Bang)) {
            // Return some dummy definition, it's enough for error reporting.
            return Some(
                PathResolution::new(Def::Macro(DefId::local(CRATE_DEF_INDEX), MacroKind::Bang))
            );
        }
        fin_res
    }

    /// Handles paths that may refer to associated items.
    fn resolve_qpath(&mut self,
                     id: NodeId,
                     qself: Option<&QSelf>,
                     path: &[Segment],
                     ns: Namespace,
                     span: Span,
                     global_by_default: bool,
                     crate_lint: CrateLint)
                     -> Option<PathResolution> {
        debug!(
            "resolve_qpath(id={:?}, qself={:?}, path={:?}, \
             ns={:?}, span={:?}, global_by_default={:?})",
            id,
            qself,
            path,
            ns,
            span,
            global_by_default,
        );

        if let Some(qself) = qself {
            if qself.position == 0 {
                // This is a case like `<T>::B`, where there is no
                // trait to resolve.  In that case, we leave the `B`
                // segment to be resolved by type-check.
                return Some(PathResolution::with_unresolved_segments(
                    Def::Mod(DefId::local(CRATE_DEF_INDEX)), path.len()
                ));
            }

            // Make sure `A::B` in `<T as A::B>::C` is a trait item.
            //
            // Currently, `path` names the full item (`A::B::C`, in
            // our example).  so we extract the prefix of that that is
            // the trait (the slice upto and including
            // `qself.position`). And then we recursively resolve that,
            // but with `qself` set to `None`.
            //
            // However, setting `qself` to none (but not changing the
            // span) loses the information about where this path
            // *actually* appears, so for the purposes of the crate
            // lint we pass along information that this is the trait
            // name from a fully qualified path, and this also
            // contains the full span (the `CrateLint::QPathTrait`).
            let ns = if qself.position + 1 == path.len() { ns } else { TypeNS };
            let res = self.smart_resolve_path_fragment(
                id,
                None,
                &path[..=qself.position],
                span,
                PathSource::TraitItem(ns),
                CrateLint::QPathTrait {
                    qpath_id: id,
                    qpath_span: qself.path_span,
                },
            );

            // The remaining segments (the `C` in our example) will
            // have to be resolved by type-check, since that requires doing
            // trait resolution.
            return Some(PathResolution::with_unresolved_segments(
                res.base_def(), res.unresolved_segments() + path.len() - qself.position - 1
            ));
        }

        let result = match self.resolve_path_without_parent_scope(
            &path,
            Some(ns),
            true,
            span,
            crate_lint,
        ) {
            PathResult::NonModule(path_res) => path_res,
            PathResult::Module(ModuleOrUniformRoot::Module(module)) if !module.is_normal() => {
                PathResolution::new(module.def().unwrap())
            }
            // In `a(::assoc_item)*` `a` cannot be a module. If `a` does resolve to a module we
            // don't report an error right away, but try to fallback to a primitive type.
            // So, we are still able to successfully resolve something like
            //
            // use std::u8; // bring module u8 in scope
            // fn f() -> u8 { // OK, resolves to primitive u8, not to std::u8
            //     u8::max_value() // OK, resolves to associated function <u8>::max_value,
            //                     // not to non-existent std::u8::max_value
            // }
            //
            // Such behavior is required for backward compatibility.
            // The same fallback is used when `a` resolves to nothing.
            PathResult::Module(ModuleOrUniformRoot::Module(_)) |
            PathResult::Failed(..)
                    if (ns == TypeNS || path.len() > 1) &&
                       self.primitive_type_table.primitive_types
                           .contains_key(&path[0].ident.name) => {
                let prim = self.primitive_type_table.primitive_types[&path[0].ident.name];
                PathResolution::with_unresolved_segments(Def::PrimTy(prim), path.len() - 1)
            }
            PathResult::Module(ModuleOrUniformRoot::Module(module)) =>
                PathResolution::new(module.def().unwrap()),
            PathResult::Failed(span, msg, false) => {
                resolve_error(self, span, ResolutionError::FailedToResolve(&msg));
                err_path_resolution()
            }
            PathResult::Module(..) | PathResult::Failed(..) => return None,
            PathResult::Indeterminate => bug!("indetermined path result in resolve_qpath"),
        };

        if path.len() > 1 && !global_by_default && result.base_def() != Def::Err &&
           path[0].ident.name != keywords::PathRoot.name() &&
           path[0].ident.name != keywords::DollarCrate.name() {
            let unqualified_result = {
                match self.resolve_path_without_parent_scope(
                    &[*path.last().unwrap()],
                    Some(ns),
                    false,
                    span,
                    CrateLint::No,
                ) {
                    PathResult::NonModule(path_res) => path_res.base_def(),
                    PathResult::Module(ModuleOrUniformRoot::Module(module)) =>
                        module.def().unwrap(),
                    _ => return Some(result),
                }
            };
            if result.base_def() == unqualified_result {
                let lint = lint::builtin::UNUSED_QUALIFICATIONS;
                self.session.buffer_lint(lint, id, span, "unnecessary qualification")
            }
        }

        Some(result)
    }

    fn resolve_path_without_parent_scope(
        &mut self,
        path: &[Segment],
        opt_ns: Option<Namespace>, // `None` indicates a module path in import
        record_used: bool,
        path_span: Span,
        crate_lint: CrateLint,
    ) -> PathResult<'a> {
        // Macro and import paths must have full parent scope available during resolution,
        // other paths will do okay with parent module alone.
        assert!(opt_ns != None && opt_ns != Some(MacroNS));
        let parent_scope = ParentScope { module: self.current_module, ..self.dummy_parent_scope() };
        self.resolve_path(path, opt_ns, &parent_scope, record_used, path_span, crate_lint)
    }

    fn resolve_path(
        &mut self,
        path: &[Segment],
        opt_ns: Option<Namespace>, // `None` indicates a module path in import
        parent_scope: &ParentScope<'a>,
        record_used: bool,
        path_span: Span,
        crate_lint: CrateLint,
    ) -> PathResult<'a> {
        let mut module = None;
        let mut allow_super = true;
        let mut second_binding = None;
        self.current_module = parent_scope.module;

        debug!(
            "resolve_path(path={:?}, opt_ns={:?}, record_used={:?}, \
             path_span={:?}, crate_lint={:?})",
            path,
            opt_ns,
            record_used,
            path_span,
            crate_lint,
        );

        for (i, &Segment { ident, id }) in path.iter().enumerate() {
            debug!("resolve_path ident {} {:?} {:?}", i, ident, id);
            let record_segment_def = |this: &mut Self, def| {
                if record_used {
                    if let Some(id) = id {
                        if !this.def_map.contains_key(&id) {
                            assert!(id != ast::DUMMY_NODE_ID, "Trying to resolve dummy id");
                            this.record_def(id, PathResolution::new(def));
                        }
                    }
                }
            };

            let is_last = i == path.len() - 1;
            let ns = if is_last { opt_ns.unwrap_or(TypeNS) } else { TypeNS };
            let name = ident.name;

            allow_super &= ns == TypeNS &&
                (name == keywords::SelfLower.name() ||
                 name == keywords::Super.name());

            if ns == TypeNS {
                if allow_super && name == keywords::Super.name() {
                    let mut ctxt = ident.span.ctxt().modern();
                    let self_module = match i {
                        0 => Some(self.resolve_self(&mut ctxt, self.current_module)),
                        _ => match module {
                            Some(ModuleOrUniformRoot::Module(module)) => Some(module),
                            _ => None,
                        },
                    };
                    if let Some(self_module) = self_module {
                        if let Some(parent) = self_module.parent {
                            module = Some(ModuleOrUniformRoot::Module(
                                self.resolve_self(&mut ctxt, parent)));
                            continue;
                        }
                    }
                    let msg = "there are too many initial `super`s.".to_string();
                    return PathResult::Failed(ident.span, msg, false);
                }
                if i == 0 {
                    if name == keywords::SelfLower.name() {
                        let mut ctxt = ident.span.ctxt().modern();
                        module = Some(ModuleOrUniformRoot::Module(
                            self.resolve_self(&mut ctxt, self.current_module)));
                        continue;
                    }
                    if name == keywords::PathRoot.name() && ident.span.rust_2018() {
                        module = Some(ModuleOrUniformRoot::ExternPrelude);
                        continue;
                    }
                    if name == keywords::PathRoot.name() &&
                       ident.span.rust_2015() && self.session.rust_2018() {
                        // `::a::b` from 2015 macro on 2018 global edition
                        module = Some(ModuleOrUniformRoot::CrateRootAndExternPrelude);
                        continue;
                    }
                    if name == keywords::PathRoot.name() ||
                       name == keywords::Crate.name() ||
                       name == keywords::DollarCrate.name() {
                        // `::a::b`, `crate::a::b` or `$crate::a::b`
                        module = Some(ModuleOrUniformRoot::Module(
                            self.resolve_crate_root(ident)));
                        continue;
                    }
                }
            }

            // Report special messages for path segment keywords in wrong positions.
            if ident.is_path_segment_keyword() && i != 0 {
                let name_str = if name == keywords::PathRoot.name() {
                    "crate root".to_string()
                } else {
                    format!("`{}`", name)
                };
                let msg = if i == 1 && path[0].ident.name == keywords::PathRoot.name() {
                    format!("global paths cannot start with {}", name_str)
                } else {
                    format!("{} in paths can only be used in start position", name_str)
                };
                return PathResult::Failed(ident.span, msg, false);
            }

            let binding = if let Some(module) = module {
                self.resolve_ident_in_module(module, ident, ns, None, record_used, path_span)
            } else if opt_ns.is_none() || opt_ns == Some(MacroNS) {
                assert!(ns == TypeNS);
                let scopes = if opt_ns.is_none() { ScopeSet::Import(ns) } else { ScopeSet::Module };
                self.early_resolve_ident_in_lexical_scope(ident, scopes, parent_scope, record_used,
                                                          record_used, path_span)
            } else {
                let record_used_id =
                    if record_used { crate_lint.node_id().or(Some(CRATE_NODE_ID)) } else { None };
                match self.resolve_ident_in_lexical_scope(ident, ns, record_used_id, path_span) {
                    // we found a locally-imported or available item/module
                    Some(LexicalScopeBinding::Item(binding)) => Ok(binding),
                    // we found a local variable or type param
                    Some(LexicalScopeBinding::Def(def))
                            if opt_ns == Some(TypeNS) || opt_ns == Some(ValueNS) => {
                        record_segment_def(self, def);
                        return PathResult::NonModule(PathResolution::with_unresolved_segments(
                            def, path.len() - 1
                        ));
                    }
                    _ => Err(Determinacy::determined(record_used)),
                }
            };

            match binding {
                Ok(binding) => {
                    if i == 1 {
                        second_binding = Some(binding);
                    }
                    let def = binding.def();
                    let maybe_assoc = opt_ns != Some(MacroNS) && PathSource::Type.is_expected(def);
                    if let Some(next_module) = binding.module() {
                        module = Some(ModuleOrUniformRoot::Module(next_module));
                        record_segment_def(self, def);
                    } else if def == Def::ToolMod && i + 1 != path.len() {
                        if binding.is_import() {
                            self.session.struct_span_err(
                                ident.span, "cannot use a tool module through an import"
                            ).span_note(
                                binding.span, "the tool module imported here"
                            ).emit();
                        }
                        let def = Def::NonMacroAttr(NonMacroAttrKind::Tool);
                        return PathResult::NonModule(PathResolution::new(def));
                    } else if def == Def::Err {
                        return PathResult::NonModule(err_path_resolution());
                    } else if opt_ns.is_some() && (is_last || maybe_assoc) {
                        self.lint_if_path_starts_with_module(
                            crate_lint,
                            path,
                            path_span,
                            second_binding,
                        );
                        return PathResult::NonModule(PathResolution::with_unresolved_segments(
                            def, path.len() - i - 1
                        ));
                    } else {
                        return PathResult::Failed(ident.span,
                                                  format!("not a module `{}`", ident),
                                                  is_last);
                    }
                }
                Err(Undetermined) => return PathResult::Indeterminate,
                Err(Determined) => {
                    if let Some(ModuleOrUniformRoot::Module(module)) = module {
                        if opt_ns.is_some() && !module.is_normal() {
                            return PathResult::NonModule(PathResolution::with_unresolved_segments(
                                module.def().unwrap(), path.len() - i
                            ));
                        }
                    }
                    let module_def = match module {
                        Some(ModuleOrUniformRoot::Module(module)) => module.def(),
                        _ => None,
                    };
                    let msg = if module_def == self.graph_root.def() {
                        let is_mod = |def| match def { Def::Mod(..) => true, _ => false };
                        let mut candidates =
                            self.lookup_import_candidates(ident, TypeNS, is_mod);
                        candidates.sort_by_cached_key(|c| {
                            (c.path.segments.len(), c.path.to_string())
                        });
                        if let Some(candidate) = candidates.get(0) {
                            format!("did you mean `{}`?", candidate.path)
                        } else if !ident.is_reserved() {
                            format!("maybe a missing `extern crate {};`?", ident)
                        } else {
                            // the parser will already have complained about the keyword being used
                            return PathResult::NonModule(err_path_resolution());
                        }
                    } else if i == 0 {
                        format!("use of undeclared type or module `{}`", ident)
                    } else {
                        format!("could not find `{}` in `{}`", ident, path[i - 1].ident)
                    };
                    return PathResult::Failed(ident.span, msg, is_last);
                }
            }
        }

        self.lint_if_path_starts_with_module(crate_lint, path, path_span, second_binding);

        PathResult::Module(match module {
            Some(module) => module,
            None if path.is_empty() => ModuleOrUniformRoot::CurrentScope,
            _ => span_bug!(path_span, "resolve_path: non-empty path `{:?}` has no module", path),
        })
    }

    fn lint_if_path_starts_with_module(
        &self,
        crate_lint: CrateLint,
        path: &[Segment],
        path_span: Span,
        second_binding: Option<&NameBinding>,
    ) {
        let (diag_id, diag_span) = match crate_lint {
            CrateLint::No => return,
            CrateLint::SimplePath(id) => (id, path_span),
            CrateLint::UsePath { root_id, root_span } => (root_id, root_span),
            CrateLint::QPathTrait { qpath_id, qpath_span } => (qpath_id, qpath_span),
        };

        let first_name = match path.get(0) {
            // In the 2018 edition this lint is a hard error, so nothing to do
            Some(seg) if seg.ident.span.rust_2015() && self.session.rust_2015() => seg.ident.name,
            _ => return,
        };

        // We're only interested in `use` paths which should start with
        // `{{root}}` currently.
        if first_name != keywords::PathRoot.name() {
            return
        }

        match path.get(1) {
            // If this import looks like `crate::...` it's already good
            Some(Segment { ident, .. }) if ident.name == keywords::Crate.name() => return,
            // Otherwise go below to see if it's an extern crate
            Some(_) => {}
            // If the path has length one (and it's `PathRoot` most likely)
            // then we don't know whether we're gonna be importing a crate or an
            // item in our crate. Defer this lint to elsewhere
            None => return,
        }

        // If the first element of our path was actually resolved to an
        // `ExternCrate` (also used for `crate::...`) then no need to issue a
        // warning, this looks all good!
        if let Some(binding) = second_binding {
            if let NameBindingKind::Import { directive: d, .. } = binding.kind {
                // Careful: we still want to rewrite paths from
                // renamed extern crates.
                if let ImportDirectiveSubclass::ExternCrate { source: None, .. } = d.subclass {
                    return
                }
            }
        }

        let diag = lint::builtin::BuiltinLintDiagnostics
            ::AbsPathWithModule(diag_span);
        self.session.buffer_lint_with_diagnostic(
            lint::builtin::ABSOLUTE_PATHS_NOT_STARTING_WITH_CRATE,
            diag_id, diag_span,
            "absolute paths must start with `self`, `super`, \
            `crate`, or an external crate name in the 2018 edition",
            diag);
    }

    // Resolve a local definition, potentially adjusting for closures.
    fn adjust_local_def(&mut self,
                        ns: Namespace,
                        rib_index: usize,
                        mut def: Def,
                        record_used: bool,
                        span: Span) -> Def {
        let ribs = &self.ribs[ns][rib_index + 1..];

        // An invalid forward use of a type parameter from a previous default.
        if let ForwardTyParamBanRibKind = self.ribs[ns][rib_index].kind {
            if record_used {
                resolve_error(self, span, ResolutionError::ForwardDeclaredTyParam);
            }
            assert_eq!(def, Def::Err);
            return Def::Err;
        }

        match def {
            Def::Upvar(..) => {
                span_bug!(span, "unexpected {:?} in bindings", def)
            }
            Def::Local(node_id) => {
                for rib in ribs {
                    match rib.kind {
                        NormalRibKind | ModuleRibKind(..) | MacroDefinition(..) |
                        ForwardTyParamBanRibKind => {
                            // Nothing to do. Continue.
                        }
                        ClosureRibKind(function_id) => {
                            let prev_def = def;

                            let seen = self.freevars_seen
                                           .entry(function_id)
                                           .or_default();
                            if let Some(&index) = seen.get(&node_id) {
                                def = Def::Upvar(node_id, index, function_id);
                                continue;
                            }
                            let vec = self.freevars
                                          .entry(function_id)
                                          .or_default();
                            let depth = vec.len();
                            def = Def::Upvar(node_id, depth, function_id);

                            if record_used {
                                vec.push(Freevar {
                                    def: prev_def,
                                    span,
                                });
                                seen.insert(node_id, depth);
                            }
                        }
                        ItemRibKind | TraitOrImplItemRibKind => {
                            // This was an attempt to access an upvar inside a
                            // named function item. This is not allowed, so we
                            // report an error.
                            if record_used {
                                resolve_error(self, span,
                                    ResolutionError::CannotCaptureDynamicEnvironmentInFnItem);
                            }
                            return Def::Err;
                        }
                        ConstantItemRibKind => {
                            // Still doesn't deal with upvars
                            if record_used {
                                resolve_error(self, span,
                                    ResolutionError::AttemptToUseNonConstantValueInConstant);
                            }
                            return Def::Err;
                        }
                    }
                }
            }
            Def::TyParam(..) | Def::SelfTy(..) => {
                for rib in ribs {
                    match rib.kind {
                        NormalRibKind | TraitOrImplItemRibKind | ClosureRibKind(..) |
                        ModuleRibKind(..) | MacroDefinition(..) | ForwardTyParamBanRibKind |
                        ConstantItemRibKind => {
                            // Nothing to do. Continue.
                        }
                        ItemRibKind => {
                            // This was an attempt to use a type parameter outside
                            // its scope.
                            if record_used {
                                resolve_error(self, span,
                                    ResolutionError::TypeParametersFromOuterFunction(def));
                            }
                            return Def::Err;
                        }
                    }
                }
            }
            _ => {}
        }
        def
    }

    fn lookup_assoc_candidate<FilterFn>(&mut self,
                                        ident: Ident,
                                        ns: Namespace,
                                        filter_fn: FilterFn)
                                        -> Option<AssocSuggestion>
        where FilterFn: Fn(Def) -> bool
    {
        fn extract_node_id(t: &Ty) -> Option<NodeId> {
            match t.node {
                TyKind::Path(None, _) => Some(t.id),
                TyKind::Rptr(_, ref mut_ty) => extract_node_id(&mut_ty.ty),
                // This doesn't handle the remaining `Ty` variants as they are not
                // that commonly the self_type, it might be interesting to provide
                // support for those in future.
                _ => None,
            }
        }

        // Fields are generally expected in the same contexts as locals.
        if filter_fn(Def::Local(ast::DUMMY_NODE_ID)) {
            if let Some(node_id) = self.current_self_type.as_ref().and_then(extract_node_id) {
                // Look for a field with the same name in the current self_type.
                if let Some(resolution) = self.def_map.get(&node_id) {
                    match resolution.base_def() {
                        Def::Struct(did) | Def::Union(did)
                                if resolution.unresolved_segments() == 0 => {
                            if let Some(field_names) = self.field_names.get(&did) {
                                if field_names.iter().any(|&field_name| ident.name == field_name) {
                                    return Some(AssocSuggestion::Field);
                                }
                            }
                        }
                        _ => {}
                    }
                }
            }
        }

        // Look for associated items in the current trait.
        if let Some((module, _)) = self.current_trait_ref {
            if let Ok(binding) = self.resolve_ident_in_module(
                    ModuleOrUniformRoot::Module(module),
                    ident,
                    ns,
                    None,
                    false,
                    module.span,
                ) {
                let def = binding.def();
                if filter_fn(def) {
                    return Some(if self.has_self.contains(&def.def_id()) {
                        AssocSuggestion::MethodWithSelf
                    } else {
                        AssocSuggestion::AssocItem
                    });
                }
            }
        }

        None
    }

    fn lookup_typo_candidate<FilterFn>(
        &mut self,
        path: &[Segment],
        ns: Namespace,
        filter_fn: FilterFn,
        span: Span,
    ) -> Option<TypoSuggestion>
    where
        FilterFn: Fn(Def) -> bool,
    {
        let add_module_candidates = |module: Module, names: &mut Vec<TypoSuggestion>| {
            for (&(ident, _), resolution) in module.resolutions.borrow().iter() {
                if let Some(binding) = resolution.borrow().binding {
                    if filter_fn(binding.def()) {
                        names.push(TypoSuggestion {
                            candidate: ident.name,
                            article: binding.def().article(),
                            kind: binding.def().kind_name(),
                        });
                    }
                }
            }
        };

        let mut names = Vec::new();
        if path.len() == 1 {
            // Search in lexical scope.
            // Walk backwards up the ribs in scope and collect candidates.
            for rib in self.ribs[ns].iter().rev() {
                // Locals and type parameters
                for (ident, def) in &rib.bindings {
                    if filter_fn(*def) {
                        names.push(TypoSuggestion {
                            candidate: ident.name,
                            article: def.article(),
                            kind: def.kind_name(),
                        });
                    }
                }
                // Items in scope
                if let ModuleRibKind(module) = rib.kind {
                    // Items from this module
                    add_module_candidates(module, &mut names);

                    if let ModuleKind::Block(..) = module.kind {
                        // We can see through blocks
                    } else {
                        // Items from the prelude
                        if !module.no_implicit_prelude {
                            names.extend(self.extern_prelude.iter().map(|(ident, _)| {
                                TypoSuggestion {
                                    candidate: ident.name,
                                    article: "a",
                                    kind: "crate",
                                }
                            }));
                            if let Some(prelude) = self.prelude {
                                add_module_candidates(prelude, &mut names);
                            }
                        }
                        break;
                    }
                }
            }
            // Add primitive types to the mix
            if filter_fn(Def::PrimTy(Bool)) {
                names.extend(
                    self.primitive_type_table.primitive_types.iter().map(|(name, _)| {
                        TypoSuggestion {
                            candidate: *name,
                            article: "a",
                            kind: "primitive type",
                        }
                    })
                )
            }
        } else {
            // Search in module.
            let mod_path = &path[..path.len() - 1];
            if let PathResult::Module(module) = self.resolve_path_without_parent_scope(
                mod_path, Some(TypeNS), false, span, CrateLint::No
            ) {
                if let ModuleOrUniformRoot::Module(module) = module {
                    add_module_candidates(module, &mut names);
                }
            }
        }

        let name = path[path.len() - 1].ident.name;
        // Make sure error reporting is deterministic.
        names.sort_by_cached_key(|suggestion| suggestion.candidate.as_str());

        match find_best_match_for_name(
            names.iter().map(|suggestion| &suggestion.candidate),
            &name.as_str(),
            None,
        ) {
            Some(found) if found != name => names
                .into_iter()
                .find(|suggestion| suggestion.candidate == found),
            _ => None,
        }
    }

    fn with_resolved_label<F>(&mut self, label: Option<Label>, id: NodeId, f: F)
        where F: FnOnce(&mut Resolver)
    {
        if let Some(label) = label {
            self.unused_labels.insert(id, label.ident.span);
            let def = Def::Label(id);
            self.with_label_rib(|this| {
                let ident = label.ident.modern_and_legacy();
                this.label_ribs.last_mut().unwrap().bindings.insert(ident, def);
                f(this);
            });
        } else {
            f(self);
        }
    }

    fn resolve_labeled_block(&mut self, label: Option<Label>, id: NodeId, block: &Block) {
        self.with_resolved_label(label, id, |this| this.visit_block(block));
    }

    fn resolve_expr(&mut self, expr: &Expr, parent: Option<&Expr>) {
        // First, record candidate traits for this expression if it could
        // result in the invocation of a method call.

        self.record_candidate_traits_for_expr_if_necessary(expr);

        // Next, resolve the node.
        match expr.node {
            ExprKind::Path(ref qself, ref path) => {
                self.smart_resolve_path(expr.id, qself.as_ref(), path, PathSource::Expr(parent));
                visit::walk_expr(self, expr);
            }

            ExprKind::Struct(ref path, ..) => {
                self.smart_resolve_path(expr.id, None, path, PathSource::Struct);
                visit::walk_expr(self, expr);
            }

            ExprKind::Break(Some(label), _) | ExprKind::Continue(Some(label)) => {
                let def = self.search_label(label.ident, |rib, ident| {
                    rib.bindings.get(&ident.modern_and_legacy()).cloned()
                });
                match def {
                    None => {
                        // Search again for close matches...
                        // Picks the first label that is "close enough", which is not necessarily
                        // the closest match
                        let close_match = self.search_label(label.ident, |rib, ident| {
                            let names = rib.bindings.iter().map(|(id, _)| &id.name);
                            find_best_match_for_name(names, &*ident.as_str(), None)
                        });
                        self.record_def(expr.id, err_path_resolution());
                        resolve_error(self,
                                      label.ident.span,
                                      ResolutionError::UndeclaredLabel(&label.ident.as_str(),
                                                                       close_match));
                    }
                    Some(Def::Label(id)) => {
                        // Since this def is a label, it is never read.
                        self.record_def(expr.id, PathResolution::new(Def::Label(id)));
                        self.unused_labels.remove(&id);
                    }
                    Some(_) => {
                        span_bug!(expr.span, "label wasn't mapped to a label def!");
                    }
                }

                // visit `break` argument if any
                visit::walk_expr(self, expr);
            }

            ExprKind::IfLet(ref pats, ref subexpression, ref if_block, ref optional_else) => {
                self.visit_expr(subexpression);

                self.ribs[ValueNS].push(Rib::new(NormalRibKind));
                let mut bindings_list = FxHashMap::default();
                for pat in pats {
                    self.resolve_pattern(pat, PatternSource::IfLet, &mut bindings_list);
                }
                // This has to happen *after* we determine which pat_idents are variants
                self.check_consistent_bindings(pats);
                self.visit_block(if_block);
                self.ribs[ValueNS].pop();

                optional_else.as_ref().map(|expr| self.visit_expr(expr));
            }

            ExprKind::Loop(ref block, label) => self.resolve_labeled_block(label, expr.id, &block),

            ExprKind::While(ref subexpression, ref block, label) => {
                self.with_resolved_label(label, expr.id, |this| {
                    this.visit_expr(subexpression);
                    this.visit_block(block);
                });
            }

            ExprKind::WhileLet(ref pats, ref subexpression, ref block, label) => {
                self.with_resolved_label(label, expr.id, |this| {
                    this.visit_expr(subexpression);
                    this.ribs[ValueNS].push(Rib::new(NormalRibKind));
                    let mut bindings_list = FxHashMap::default();
                    for pat in pats {
                        this.resolve_pattern(pat, PatternSource::WhileLet, &mut bindings_list);
                    }
                    // This has to happen *after* we determine which pat_idents are variants.
                    this.check_consistent_bindings(pats);
                    this.visit_block(block);
                    this.ribs[ValueNS].pop();
                });
            }

            ExprKind::ForLoop(ref pattern, ref subexpression, ref block, label) => {
                self.visit_expr(subexpression);
                self.ribs[ValueNS].push(Rib::new(NormalRibKind));
                self.resolve_pattern(pattern, PatternSource::For, &mut FxHashMap::default());

                self.resolve_labeled_block(label, expr.id, block);

                self.ribs[ValueNS].pop();
            }

            ExprKind::Block(ref block, label) => self.resolve_labeled_block(label, block.id, block),

            // Equivalent to `visit::walk_expr` + passing some context to children.
            ExprKind::Field(ref subexpression, _) => {
                self.resolve_expr(subexpression, Some(expr));
            }
            ExprKind::MethodCall(ref segment, ref arguments) => {
                let mut arguments = arguments.iter();
                self.resolve_expr(arguments.next().unwrap(), Some(expr));
                for argument in arguments {
                    self.resolve_expr(argument, None);
                }
                self.visit_path_segment(expr.span, segment);
            }

            ExprKind::Call(ref callee, ref arguments) => {
                self.resolve_expr(callee, Some(expr));
                for argument in arguments {
                    self.resolve_expr(argument, None);
                }
            }
            ExprKind::Type(ref type_expr, _) => {
                self.current_type_ascription.push(type_expr.span);
                visit::walk_expr(self, expr);
                self.current_type_ascription.pop();
            }
            // Resolve the body of async exprs inside the async closure to which they desugar
            ExprKind::Async(_, async_closure_id, ref block) => {
                let rib_kind = ClosureRibKind(async_closure_id);
                self.ribs[ValueNS].push(Rib::new(rib_kind));
                self.label_ribs.push(Rib::new(rib_kind));
                self.visit_block(&block);
                self.label_ribs.pop();
                self.ribs[ValueNS].pop();
            }
            // `async |x| ...` gets desugared to `|x| future_from_generator(|| ...)`, so we need to
            // resolve the arguments within the proper scopes so that usages of them inside the
            // closure are detected as upvars rather than normal closure arg usages.
            ExprKind::Closure(
                _, IsAsync::Async { closure_id: inner_closure_id, .. }, _,
                ref fn_decl, ref body, _span,
            ) => {
                let rib_kind = ClosureRibKind(expr.id);
                self.ribs[ValueNS].push(Rib::new(rib_kind));
                self.label_ribs.push(Rib::new(rib_kind));
                // Resolve arguments:
                let mut bindings_list = FxHashMap::default();
                for argument in &fn_decl.inputs {
                    self.resolve_pattern(&argument.pat, PatternSource::FnParam, &mut bindings_list);
                    self.visit_ty(&argument.ty);
                }
                // No need to resolve return type-- the outer closure return type is
                // FunctionRetTy::Default

                // Now resolve the inner closure
                {
                    let rib_kind = ClosureRibKind(inner_closure_id);
                    self.ribs[ValueNS].push(Rib::new(rib_kind));
                    self.label_ribs.push(Rib::new(rib_kind));
                    // No need to resolve arguments: the inner closure has none.
                    // Resolve the return type:
                    visit::walk_fn_ret_ty(self, &fn_decl.output);
                    // Resolve the body
                    self.visit_expr(body);
                    self.label_ribs.pop();
                    self.ribs[ValueNS].pop();
                }
                self.label_ribs.pop();
                self.ribs[ValueNS].pop();
            }
            _ => {
                visit::walk_expr(self, expr);
            }
        }
    }

    fn record_candidate_traits_for_expr_if_necessary(&mut self, expr: &Expr) {
        match expr.node {
            ExprKind::Field(_, ident) => {
                // FIXME(#6890): Even though you can't treat a method like a
                // field, we need to add any trait methods we find that match
                // the field name so that we can do some nice error reporting
                // later on in typeck.
                let traits = self.get_traits_containing_item(ident, ValueNS);
                self.trait_map.insert(expr.id, traits);
            }
            ExprKind::MethodCall(ref segment, ..) => {
                debug!("(recording candidate traits for expr) recording traits for {}",
                       expr.id);
                let traits = self.get_traits_containing_item(segment.ident, ValueNS);
                self.trait_map.insert(expr.id, traits);
            }
            _ => {
                // Nothing to do.
            }
        }
    }

    fn get_traits_containing_item(&mut self, mut ident: Ident, ns: Namespace)
                                  -> Vec<TraitCandidate> {
        debug!("(getting traits containing item) looking for '{}'", ident.name);

        let mut found_traits = Vec::new();
        // Look for the current trait.
        if let Some((module, _)) = self.current_trait_ref {
            if self.resolve_ident_in_module(
                ModuleOrUniformRoot::Module(module),
                ident,
                ns,
                None,
                false,
                module.span,
            ).is_ok() {
                let def_id = module.def_id().unwrap();
                found_traits.push(TraitCandidate { def_id: def_id, import_id: None });
            }
        }

        ident.span = ident.span.modern();
        let mut search_module = self.current_module;
        loop {
            self.get_traits_in_module_containing_item(ident, ns, search_module, &mut found_traits);
            search_module = unwrap_or!(
                self.hygienic_lexical_parent(search_module, &mut ident.span), break
            );
        }

        if let Some(prelude) = self.prelude {
            if !search_module.no_implicit_prelude {
                self.get_traits_in_module_containing_item(ident, ns, prelude, &mut found_traits);
            }
        }

        found_traits
    }

    fn get_traits_in_module_containing_item(&mut self,
                                            ident: Ident,
                                            ns: Namespace,
                                            module: Module<'a>,
                                            found_traits: &mut Vec<TraitCandidate>) {
        assert!(ns == TypeNS || ns == ValueNS);
        let mut traits = module.traits.borrow_mut();
        if traits.is_none() {
            let mut collected_traits = Vec::new();
            module.for_each_child(|name, ns, binding| {
                if ns != TypeNS { return }
                if let Def::Trait(_) = binding.def() {
                    collected_traits.push((name, binding));
                }
            });
            *traits = Some(collected_traits.into_boxed_slice());
        }

        for &(trait_name, binding) in traits.as_ref().unwrap().iter() {
            let module = binding.module().unwrap();
            let mut ident = ident;
            if ident.span.glob_adjust(module.expansion, binding.span.ctxt().modern()).is_none() {
                continue
            }
            if self.resolve_ident_in_module_unadjusted(
                ModuleOrUniformRoot::Module(module),
                ident,
                ns,
                false,
                module.span,
            ).is_ok() {
                let import_id = match binding.kind {
                    NameBindingKind::Import { directive, .. } => {
                        self.maybe_unused_trait_imports.insert(directive.id);
                        self.add_to_glob_map(directive.id, trait_name);
                        Some(directive.id)
                    }
                    _ => None,
                };
                let trait_def_id = module.def_id().unwrap();
                found_traits.push(TraitCandidate { def_id: trait_def_id, import_id: import_id });
            }
        }
    }

    fn lookup_import_candidates_from_module<FilterFn>(&mut self,
                                          lookup_ident: Ident,
                                          namespace: Namespace,
                                          start_module: &'a ModuleData<'a>,
                                          crate_name: Ident,
                                          filter_fn: FilterFn)
                                          -> Vec<ImportSuggestion>
        where FilterFn: Fn(Def) -> bool
    {
        let mut candidates = Vec::new();
        let mut seen_modules = FxHashSet::default();
        let not_local_module = crate_name != keywords::Crate.ident();
        let mut worklist = vec![(start_module, Vec::<ast::PathSegment>::new(), not_local_module)];

        while let Some((in_module,
                        path_segments,
                        in_module_is_extern)) = worklist.pop() {
            self.populate_module_if_necessary(in_module);

            // We have to visit module children in deterministic order to avoid
            // instabilities in reported imports (#43552).
            in_module.for_each_child_stable(|ident, ns, name_binding| {
                // avoid imports entirely
                if name_binding.is_import() && !name_binding.is_extern_crate() { return; }
                // avoid non-importable candidates as well
                if !name_binding.is_importable() { return; }

                // collect results based on the filter function
                if ident.name == lookup_ident.name && ns == namespace {
                    if filter_fn(name_binding.def()) {
                        // create the path
                        let mut segms = path_segments.clone();
                        if lookup_ident.span.rust_2018() {
                            // crate-local absolute paths start with `crate::` in edition 2018
                            // FIXME: may also be stabilized for Rust 2015 (Issues #45477, #44660)
                            segms.insert(
                                0, ast::PathSegment::from_ident(crate_name)
                            );
                        }

                        segms.push(ast::PathSegment::from_ident(ident));
                        let path = Path {
                            span: name_binding.span,
                            segments: segms,
                        };
                        // the entity is accessible in the following cases:
                        // 1. if it's defined in the same crate, it's always
                        // accessible (since private entities can be made public)
                        // 2. if it's defined in another crate, it's accessible
                        // only if both the module is public and the entity is
                        // declared as public (due to pruning, we don't explore
                        // outside crate private modules => no need to check this)
                        if !in_module_is_extern || name_binding.vis == ty::Visibility::Public {
                            candidates.push(ImportSuggestion { path });
                        }
                    }
                }

                // collect submodules to explore
                if let Some(module) = name_binding.module() {
                    // form the path
                    let mut path_segments = path_segments.clone();
                    path_segments.push(ast::PathSegment::from_ident(ident));

                    let is_extern_crate_that_also_appears_in_prelude =
                        name_binding.is_extern_crate() &&
                        lookup_ident.span.rust_2018();

                    let is_visible_to_user =
                        !in_module_is_extern || name_binding.vis == ty::Visibility::Public;

                    if !is_extern_crate_that_also_appears_in_prelude && is_visible_to_user {
                        // add the module to the lookup
                        let is_extern = in_module_is_extern || name_binding.is_extern_crate();
                        if seen_modules.insert(module.def_id().unwrap()) {
                            worklist.push((module, path_segments, is_extern));
                        }
                    }
                }
            })
        }

        candidates
    }

    /// When name resolution fails, this method can be used to look up candidate
    /// entities with the expected name. It allows filtering them using the
    /// supplied predicate (which should be used to only accept the types of
    /// definitions expected e.g., traits). The lookup spans across all crates.
    ///
    /// NOTE: The method does not look into imports, but this is not a problem,
    /// since we report the definitions (thus, the de-aliased imports).
    fn lookup_import_candidates<FilterFn>(&mut self,
                                          lookup_ident: Ident,
                                          namespace: Namespace,
                                          filter_fn: FilterFn)
                                          -> Vec<ImportSuggestion>
        where FilterFn: Fn(Def) -> bool
    {
        let mut suggestions = self.lookup_import_candidates_from_module(
            lookup_ident, namespace, self.graph_root, keywords::Crate.ident(), &filter_fn);

        if lookup_ident.span.rust_2018() {
            let extern_prelude_names = self.extern_prelude.clone();
            for (ident, _) in extern_prelude_names.into_iter() {
                if let Some(crate_id) = self.crate_loader.maybe_process_path_extern(ident.name,
                                                                                    ident.span) {
                    let crate_root = self.get_module(DefId {
                        krate: crate_id,
                        index: CRATE_DEF_INDEX,
                    });
                    self.populate_module_if_necessary(&crate_root);

                    suggestions.extend(self.lookup_import_candidates_from_module(
                        lookup_ident, namespace, crate_root, ident, &filter_fn));
                }
            }
        }

        suggestions
    }

    fn find_module(&mut self,
                   module_def: Def)
                   -> Option<(Module<'a>, ImportSuggestion)>
    {
        let mut result = None;
        let mut seen_modules = FxHashSet::default();
        let mut worklist = vec![(self.graph_root, Vec::new())];

        while let Some((in_module, path_segments)) = worklist.pop() {
            // abort if the module is already found
            if result.is_some() { break; }

            self.populate_module_if_necessary(in_module);

            in_module.for_each_child_stable(|ident, _, name_binding| {
                // abort if the module is already found or if name_binding is private external
                if result.is_some() || !name_binding.vis.is_visible_locally() {
                    return
                }
                if let Some(module) = name_binding.module() {
                    // form the path
                    let mut path_segments = path_segments.clone();
                    path_segments.push(ast::PathSegment::from_ident(ident));
                    if module.def() == Some(module_def) {
                        let path = Path {
                            span: name_binding.span,
                            segments: path_segments,
                        };
                        result = Some((module, ImportSuggestion { path }));
                    } else {
                        // add the module to the lookup
                        if seen_modules.insert(module.def_id().unwrap()) {
                            worklist.push((module, path_segments));
                        }
                    }
                }
            });
        }

        result
    }

    fn collect_enum_variants(&mut self, enum_def: Def) -> Option<Vec<Path>> {
        if let Def::Enum(..) = enum_def {} else {
            panic!("Non-enum def passed to collect_enum_variants: {:?}", enum_def)
        }

        self.find_module(enum_def).map(|(enum_module, enum_import_suggestion)| {
            self.populate_module_if_necessary(enum_module);

            let mut variants = Vec::new();
            enum_module.for_each_child_stable(|ident, _, name_binding| {
                if let Def::Variant(..) = name_binding.def() {
                    let mut segms = enum_import_suggestion.path.segments.clone();
                    segms.push(ast::PathSegment::from_ident(ident));
                    variants.push(Path {
                        span: name_binding.span,
                        segments: segms,
                    });
                }
            });
            variants
        })
    }

    fn record_def(&mut self, node_id: NodeId, resolution: PathResolution) {
        debug!("(recording def) recording {:?} for {}", resolution, node_id);
        if let Some(prev_res) = self.def_map.insert(node_id, resolution) {
            panic!("path resolved multiple times ({:?} before, {:?} now)", prev_res, resolution);
        }
    }

    fn resolve_visibility(&mut self, vis: &ast::Visibility) -> ty::Visibility {
        match vis.node {
            ast::VisibilityKind::Public => ty::Visibility::Public,
            ast::VisibilityKind::Crate(..) => {
                ty::Visibility::Restricted(DefId::local(CRATE_DEF_INDEX))
            }
            ast::VisibilityKind::Inherited => {
                ty::Visibility::Restricted(self.current_module.normal_ancestor_id)
            }
            ast::VisibilityKind::Restricted { ref path, id, .. } => {
                // For visibilities we are not ready to provide correct implementation of "uniform
                // paths" right now, so on 2018 edition we only allow module-relative paths for now.
                // On 2015 edition visibilities are resolved as crate-relative by default,
                // so we are prepending a root segment if necessary.
                let ident = path.segments.get(0).expect("empty path in visibility").ident;
                let crate_root = if ident.is_path_segment_keyword() {
                    None
                } else if ident.span.rust_2018() {
                    let msg = "relative paths are not supported in visibilities on 2018 edition";
                    self.session.struct_span_err(ident.span, msg)
                                .span_suggestion(path.span, "try", format!("crate::{}", path))
                                .emit();
                    return ty::Visibility::Public;
                } else {
                    let ctxt = ident.span.ctxt();
                    Some(Segment::from_ident(Ident::new(
                        keywords::PathRoot.name(), path.span.shrink_to_lo().with_ctxt(ctxt)
                    )))
                };

                let segments = crate_root.into_iter()
                    .chain(path.segments.iter().map(|seg| seg.into())).collect::<Vec<_>>();
                let def = self.smart_resolve_path_fragment(
                    id,
                    None,
                    &segments,
                    path.span,
                    PathSource::Visibility,
                    CrateLint::SimplePath(id),
                ).base_def();
                if def == Def::Err {
                    ty::Visibility::Public
                } else {
                    let vis = ty::Visibility::Restricted(def.def_id());
                    if self.is_accessible(vis) {
                        vis
                    } else {
                        self.session.span_err(path.span, "visibilities can only be restricted \
                                                          to ancestor modules");
                        ty::Visibility::Public
                    }
                }
            }
        }
    }

    fn is_accessible(&self, vis: ty::Visibility) -> bool {
        vis.is_accessible_from(self.current_module.normal_ancestor_id, self)
    }

    fn is_accessible_from(&self, vis: ty::Visibility, module: Module<'a>) -> bool {
        vis.is_accessible_from(module.normal_ancestor_id, self)
    }

    fn set_binding_parent_module(&mut self, binding: &'a NameBinding<'a>, module: Module<'a>) {
        if let Some(old_module) = self.binding_parent_modules.insert(PtrKey(binding), module) {
            if !ptr::eq(module, old_module) {
                span_bug!(binding.span, "parent module is reset for binding");
            }
        }
    }

    fn disambiguate_legacy_vs_modern(
        &self,
        legacy: &'a NameBinding<'a>,
        modern: &'a NameBinding<'a>,
    ) -> bool {
        // Some non-controversial subset of ambiguities "modern macro name" vs "macro_rules"
        // is disambiguated to mitigate regressions from macro modularization.
        // Scoping for `macro_rules` behaves like scoping for `let` at module level, in general.
        match (self.binding_parent_modules.get(&PtrKey(legacy)),
               self.binding_parent_modules.get(&PtrKey(modern))) {
            (Some(legacy), Some(modern)) =>
                legacy.normal_ancestor_id == modern.normal_ancestor_id &&
                modern.is_ancestor_of(legacy),
            _ => false,
        }
    }

    fn binding_description(&self, b: &NameBinding, ident: Ident, from_prelude: bool) -> String {
        if b.span.is_dummy() {
            let add_built_in = match b.def() {
                // These already contain the "built-in" prefix or look bad with it.
                Def::NonMacroAttr(..) | Def::PrimTy(..) | Def::ToolMod => false,
                _ => true,
            };
            let (built_in, from) = if from_prelude {
                ("", " from prelude")
            } else if b.is_extern_crate() && !b.is_import() &&
                        self.session.opts.externs.get(&ident.as_str()).is_some() {
                ("", " passed with `--extern`")
            } else if add_built_in {
                (" built-in", "")
            } else {
                ("", "")
            };

            let article = if built_in.is_empty() { b.article() } else { "a" };
            format!("{a}{built_in} {thing}{from}",
                    a = article, thing = b.descr(), built_in = built_in, from = from)
        } else {
            let introduced = if b.is_import() { "imported" } else { "defined" };
            format!("the {thing} {introduced} here",
                    thing = b.descr(), introduced = introduced)
        }
    }

    fn report_ambiguity_error(&self, ambiguity_error: &AmbiguityError) {
        let AmbiguityError { kind, ident, b1, b2, misc1, misc2 } = *ambiguity_error;
        let (b1, b2, misc1, misc2, swapped) = if b2.span.is_dummy() && !b1.span.is_dummy() {
            // We have to print the span-less alternative first, otherwise formatting looks bad.
            (b2, b1, misc2, misc1, true)
        } else {
            (b1, b2, misc1, misc2, false)
        };

        let mut err = struct_span_err!(self.session, ident.span, E0659,
                                       "`{ident}` is ambiguous ({why})",
                                       ident = ident, why = kind.descr());
        err.span_label(ident.span, "ambiguous name");

        let mut could_refer_to = |b: &NameBinding, misc: AmbiguityErrorMisc, also: &str| {
            let what = self.binding_description(b, ident, misc == AmbiguityErrorMisc::FromPrelude);
            let note_msg = format!("`{ident}` could{also} refer to {what}",
                                   ident = ident, also = also, what = what);

            let mut help_msgs = Vec::new();
            if b.is_glob_import() && (kind == AmbiguityKind::GlobVsGlob ||
                                      kind == AmbiguityKind::GlobVsExpanded ||
                                      kind == AmbiguityKind::GlobVsOuter &&
                                      swapped != also.is_empty()) {
                help_msgs.push(format!("consider adding an explicit import of \
                                        `{ident}` to disambiguate", ident = ident))
            }
            if b.is_extern_crate() && ident.span.rust_2018() {
                help_msgs.push(format!(
                    "use `::{ident}` to refer to this {thing} unambiguously",
                    ident = ident, thing = b.descr(),
                ))
            }
            if misc == AmbiguityErrorMisc::SuggestCrate {
                help_msgs.push(format!(
                    "use `crate::{ident}` to refer to this {thing} unambiguously",
                    ident = ident, thing = b.descr(),
                ))
            } else if misc == AmbiguityErrorMisc::SuggestSelf {
                help_msgs.push(format!(
                    "use `self::{ident}` to refer to this {thing} unambiguously",
                    ident = ident, thing = b.descr(),
                ))
            }

            if b.span.is_dummy() {
                err.note(&note_msg);
            } else {
                err.span_note(b.span, &note_msg);
            }
            for (i, help_msg) in help_msgs.iter().enumerate() {
                let or = if i == 0 { "" } else { "or " };
                err.help(&format!("{}{}", or, help_msg));
            }
        };

        could_refer_to(b1, misc1, "");
        could_refer_to(b2, misc2, " also");
        err.emit();
    }

    fn report_errors(&mut self, krate: &Crate) {
        self.report_with_use_injections(krate);

        for &(span_use, span_def) in &self.macro_expanded_macro_export_errors {
            let msg = "macro-expanded `macro_export` macros from the current crate \
                       cannot be referred to by absolute paths";
            self.session.buffer_lint_with_diagnostic(
                lint::builtin::MACRO_EXPANDED_MACRO_EXPORTS_ACCESSED_BY_ABSOLUTE_PATHS,
                CRATE_NODE_ID, span_use, msg,
                lint::builtin::BuiltinLintDiagnostics::
                    MacroExpandedMacroExportsAccessedByAbsolutePaths(span_def),
            );
        }

        for ambiguity_error in &self.ambiguity_errors {
            self.report_ambiguity_error(ambiguity_error);
        }

        let mut reported_spans = FxHashSet::default();
        for &PrivacyError(dedup_span, ident, binding) in &self.privacy_errors {
            if reported_spans.insert(dedup_span) {
                span_err!(self.session, ident.span, E0603, "{} `{}` is private",
                          binding.descr(), ident.name);
            }
        }
    }

    fn report_with_use_injections(&mut self, krate: &Crate) {
        for UseError { mut err, candidates, node_id, better } in self.use_injections.drain(..) {
            let (span, found_use) = UsePlacementFinder::check(krate, node_id);
            if !candidates.is_empty() {
                show_candidates(&mut err, span, &candidates, better, found_use);
            }
            err.emit();
        }
    }

    fn report_conflict<'b>(&mut self,
                       parent: Module,
                       ident: Ident,
                       ns: Namespace,
                       new_binding: &NameBinding<'b>,
                       old_binding: &NameBinding<'b>) {
        // Error on the second of two conflicting names
        if old_binding.span.lo() > new_binding.span.lo() {
            return self.report_conflict(parent, ident, ns, old_binding, new_binding);
        }

        let container = match parent.kind {
            ModuleKind::Def(Def::Mod(_), _) => "module",
            ModuleKind::Def(Def::Trait(_), _) => "trait",
            ModuleKind::Block(..) => "block",
            _ => "enum",
        };

        let old_noun = match old_binding.is_import() {
            true => "import",
            false => "definition",
        };

        let new_participle = match new_binding.is_import() {
            true => "imported",
            false => "defined",
        };

        let (name, span) = (ident.name, self.session.source_map().def_span(new_binding.span));

        if let Some(s) = self.name_already_seen.get(&name) {
            if s == &span {
                return;
            }
        }

        let old_kind = match (ns, old_binding.module()) {
            (ValueNS, _) => "value",
            (MacroNS, _) => "macro",
            (TypeNS, _) if old_binding.is_extern_crate() => "extern crate",
            (TypeNS, Some(module)) if module.is_normal() => "module",
            (TypeNS, Some(module)) if module.is_trait() => "trait",
            (TypeNS, _) => "type",
        };

        let msg = format!("the name `{}` is defined multiple times", name);

        let mut err = match (old_binding.is_extern_crate(), new_binding.is_extern_crate()) {
            (true, true) => struct_span_err!(self.session, span, E0259, "{}", msg),
            (true, _) | (_, true) => match new_binding.is_import() && old_binding.is_import() {
                true => struct_span_err!(self.session, span, E0254, "{}", msg),
                false => struct_span_err!(self.session, span, E0260, "{}", msg),
            },
            _ => match (old_binding.is_import(), new_binding.is_import()) {
                (false, false) => struct_span_err!(self.session, span, E0428, "{}", msg),
                (true, true) => struct_span_err!(self.session, span, E0252, "{}", msg),
                _ => struct_span_err!(self.session, span, E0255, "{}", msg),
            },
        };

        err.note(&format!("`{}` must be defined only once in the {} namespace of this {}",
                          name,
                          ns.descr(),
                          container));

        err.span_label(span, format!("`{}` re{} here", name, new_participle));
        if !old_binding.span.is_dummy() {
            err.span_label(self.session.source_map().def_span(old_binding.span),
                           format!("previous {} of the {} `{}` here", old_noun, old_kind, name));
        }

        // See https://github.com/rust-lang/rust/issues/32354
        let directive = match (&new_binding.kind, &old_binding.kind) {
            (NameBindingKind::Import { directive, .. }, _) if !new_binding.span.is_dummy() =>
                Some((directive, new_binding.span)),
            (_, NameBindingKind::Import { directive, .. }) if !old_binding.span.is_dummy() =>
                Some((directive, old_binding.span)),
            _ => None,
        };
        if let Some((directive, binding_span)) = directive {
            let suggested_name = if name.as_str().chars().next().unwrap().is_uppercase() {
                format!("Other{}", name)
            } else {
                format!("other_{}", name)
            };

            let mut suggestion = None;
            match directive.subclass {
                ImportDirectiveSubclass::SingleImport { type_ns_only: true, .. } =>
                    suggestion = Some(format!("self as {}", suggested_name)),
                ImportDirectiveSubclass::SingleImport { source, .. } => {
                    if let Some(pos) = source.span.hi().0.checked_sub(binding_span.lo().0)
                                                         .map(|pos| pos as usize) {
                        if let Ok(snippet) = self.session.source_map()
                                                         .span_to_snippet(binding_span) {
                            if pos <= snippet.len() {
                                suggestion = Some(format!(
                                    "{} as {}{}",
                                    &snippet[..pos],
                                    suggested_name,
                                    if snippet.ends_with(";") { ";" } else { "" }
                                ))
                            }
                        }
                    }
                }
                ImportDirectiveSubclass::ExternCrate { source, target, .. } =>
                    suggestion = Some(format!(
                        "extern crate {} as {};",
                        source.unwrap_or(target.name),
                        suggested_name,
                    )),
                _ => unreachable!(),
            }

            let rename_msg = "you can use `as` to change the binding name of the import";
            if let Some(suggestion) = suggestion {
                err.span_suggestion_with_applicability(
                    binding_span,
                    rename_msg,
                    suggestion,
                    Applicability::MaybeIncorrect,
                );
            } else {
                err.span_label(binding_span, rename_msg);
            }
        }

        err.emit();
        self.name_already_seen.insert(name, span);
    }

    fn extern_prelude_get(&mut self, ident: Ident, speculative: bool)
                          -> Option<&'a NameBinding<'a>> {
        if ident.is_path_segment_keyword() {
            // Make sure `self`, `super` etc produce an error when passed to here.
            return None;
        }
        self.extern_prelude.get(&ident.modern()).cloned().and_then(|entry| {
            if let Some(binding) = entry.extern_crate_item {
                if !speculative && entry.introduced_by_item {
                    self.record_use(ident, TypeNS, binding, false);
                }
                Some(binding)
            } else {
                let crate_id = if !speculative {
                    self.crate_loader.process_path_extern(ident.name, ident.span)
                } else if let Some(crate_id) =
                        self.crate_loader.maybe_process_path_extern(ident.name, ident.span) {
                    crate_id
                } else {
                    return None;
                };
                let crate_root = self.get_module(DefId { krate: crate_id, index: CRATE_DEF_INDEX });
                self.populate_module_if_necessary(&crate_root);
                Some((crate_root, ty::Visibility::Public, DUMMY_SP, Mark::root())
                    .to_name_binding(self.arenas))
            }
        })
    }
}

fn is_self_type(path: &[Segment], namespace: Namespace) -> bool {
    namespace == TypeNS && path.len() == 1 && path[0].ident.name == keywords::SelfUpper.name()
}

fn is_self_value(path: &[Segment], namespace: Namespace) -> bool {
    namespace == ValueNS && path.len() == 1 && path[0].ident.name == keywords::SelfLower.name()
}

fn names_to_string(idents: &[Ident]) -> String {
    let mut result = String::new();
    for (i, ident) in idents.iter()
                            .filter(|ident| ident.name != keywords::PathRoot.name())
                            .enumerate() {
        if i > 0 {
            result.push_str("::");
        }
        result.push_str(&ident.as_str());
    }
    result
}

fn path_names_to_string(path: &Path) -> String {
    names_to_string(&path.segments.iter()
                        .map(|seg| seg.ident)
                        .collect::<Vec<_>>())
}

/// Get the stringified path for an enum from an `ImportSuggestion` for an enum variant.
fn import_candidate_to_enum_paths(suggestion: &ImportSuggestion) -> (String, String) {
    let variant_path = &suggestion.path;
    let variant_path_string = path_names_to_string(variant_path);

    let path_len = suggestion.path.segments.len();
    let enum_path = ast::Path {
        span: suggestion.path.span,
        segments: suggestion.path.segments[0..path_len - 1].to_vec(),
    };
    let enum_path_string = path_names_to_string(&enum_path);

    (variant_path_string, enum_path_string)
}


/// When an entity with a given name is not available in scope, we search for
/// entities with that name in all crates. This method allows outputting the
/// results of this search in a programmer-friendly way
fn show_candidates(err: &mut DiagnosticBuilder,
                   // This is `None` if all placement locations are inside expansions
                   span: Option<Span>,
                   candidates: &[ImportSuggestion],
                   better: bool,
                   found_use: bool) {

    // we want consistent results across executions, but candidates are produced
    // by iterating through a hash map, so make sure they are ordered:
    let mut path_strings: Vec<_> =
        candidates.into_iter().map(|c| path_names_to_string(&c.path)).collect();
    path_strings.sort();

    let better = if better { "better " } else { "" };
    let msg_diff = match path_strings.len() {
        1 => " is found in another module, you can import it",
        _ => "s are found in other modules, you can import them",
    };
    let msg = format!("possible {}candidate{} into scope", better, msg_diff);

    if let Some(span) = span {
        for candidate in &mut path_strings {
            // produce an additional newline to separate the new use statement
            // from the directly following item.
            let additional_newline = if found_use {
                ""
            } else {
                "\n"
            };
            *candidate = format!("use {};\n{}", candidate, additional_newline);
        }

        err.span_suggestions_with_applicability(
            span,
            &msg,
            path_strings.into_iter(),
            Applicability::Unspecified,
        );
    } else {
        let mut msg = msg;
        msg.push(':');
        for candidate in path_strings {
            msg.push('\n');
            msg.push_str(&candidate);
        }
    }
}

/// A somewhat inefficient routine to obtain the name of a module.
fn module_to_string(module: Module) -> Option<String> {
    let mut names = Vec::new();

    fn collect_mod(names: &mut Vec<Ident>, module: Module) {
        if let ModuleKind::Def(_, name) = module.kind {
            if let Some(parent) = module.parent {
                names.push(Ident::with_empty_ctxt(name));
                collect_mod(names, parent);
            }
        } else {
            // danger, shouldn't be ident?
            names.push(Ident::from_str("<opaque>"));
            collect_mod(names, module.parent.unwrap());
        }
    }
    collect_mod(&mut names, module);

    if names.is_empty() {
        return None;
    }
    Some(names_to_string(&names.into_iter()
                        .rev()
                        .collect::<Vec<_>>()))
}

fn err_path_resolution() -> PathResolution {
    PathResolution::new(Def::Err)
}

#[derive(PartialEq,Copy, Clone)]
pub enum MakeGlobMap {
    Yes,
    No,
}

#[derive(Copy, Clone, Debug)]
enum CrateLint {
    /// Do not issue the lint
    No,

    /// This lint applies to some random path like `impl ::foo::Bar`
    /// or whatever. In this case, we can take the span of that path.
    SimplePath(NodeId),

    /// This lint comes from a `use` statement. In this case, what we
    /// care about really is the *root* `use` statement; e.g., if we
    /// have nested things like `use a::{b, c}`, we care about the
    /// `use a` part.
    UsePath { root_id: NodeId, root_span: Span },

    /// This is the "trait item" from a fully qualified path. For example,
    /// we might be resolving  `X::Y::Z` from a path like `<T as X::Y>::Z`.
    /// The `path_span` is the span of the to the trait itself (`X::Y`).
    QPathTrait { qpath_id: NodeId, qpath_span: Span },
}

impl CrateLint {
    fn node_id(&self) -> Option<NodeId> {
        match *self {
            CrateLint::No => None,
            CrateLint::SimplePath(id) |
            CrateLint::UsePath { root_id: id, .. } |
            CrateLint::QPathTrait { qpath_id: id, .. } => Some(id),
        }
    }
}

__build_diagnostic_array! { librustc_resolve, DIAGNOSTICS }<|MERGE_RESOLUTION|>--- conflicted
+++ resolved
@@ -1513,11 +1513,8 @@
     /// FIXME: Refactor things so that these fields are passed through arguments and not resolver.
     /// We are resolving a last import segment during import validation.
     last_import_segment: bool,
-<<<<<<< HEAD
-=======
     /// This binding should be ignored during in-module resolution, so that we don't get
     /// "self-confirming" import resolutions during import validation.
->>>>>>> c0ad3cf8
     blacklisted_binding: Option<&'a NameBinding<'a>>,
 
     /// The idents for the primitive types.
